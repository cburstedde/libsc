--- conflicted
+++ resolved
@@ -16,17 +16,13 @@
         src/sc_getopt.h src/sc_polynom.h \
         src/sc_keyvalue.h src/sc_refcount.h src/sc_shmem.h \
         src/sc_allgather.h src/sc_reduce.h src/sc_notify.h \
-<<<<<<< HEAD
         src/sc3_base.h src/sc3_alloc.h src/sc3_alloc_internal.h \
         src/sc3_error.h src/sc3_refcount.h \
         src/sc3_omp.h src/sc3_mpi.h src/sc3_mpienv.h \
         src/sc3_array.h src/sc3_log.h \
         src/sc3_trace.h src/sc3_memstamp.h \
-        src/sc_uint128.h src/sc_v4l2.h
-=======
         src/sc_uint128.h src/sc_v4l2.h \
         src/sc_puff.h
->>>>>>> 48ec3ef2
 libsc_internal_headers =
 libsc_compiled_sources = \
         src/sc.c src/sc_mpi.c src/sc_containers.c src/sc_avl.c \
@@ -38,16 +34,12 @@
         src/sc_getopt.c src/sc_getopt1.c src/sc_polynom.c \
         src/sc_keyvalue.c src/sc_refcount.c src/sc_shmem.c \
         src/sc_allgather.c src/sc_reduce.c src/sc_notify.c \
-<<<<<<< HEAD
         src/sc3_base.c src/sc3_alloc.c src/sc3_error.c src/sc3_refcount.c \
         src/sc3_omp.c src/sc3_mpi.c src/sc3_mpienv.c \
         src/sc3_array.c src/sc3_log.c \
         src/sc3_trace.c src/sc3_memstamp.c \
-        src/sc_uint128.c src/sc_v4l2.c
-=======
         src/sc_uint128.c src/sc_v4l2.c \
         src/sc_puff.c
->>>>>>> 48ec3ef2
 libsc_original_headers = \
         src/sc_builtin/getopt.h src/sc_builtin/getopt_int.h \
         src/sc_builtin/puff.h
