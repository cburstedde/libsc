/*
  This file is part of the SC Library, version 3.
  The SC Library provides support for parallel scientific applications.

  Copyright (C) 2019 individual authors

  Redistribution and use in source and binary forms, with or without
  modification, are permitted provided that the following conditions are met:

  1. Redistributions of source code must retain the above copyright notice,
  this list of conditions and the following disclaimer.

  2. Redistributions in binary form must reproduce the above copyright notice,
  this list of conditions and the following disclaimer in the documentation
  and/or other materials provided with the distribution.

  THIS SOFTWARE IS PROVIDED BY THE COPYRIGHT HOLDERS AND CONTRIBUTORS "AS IS"
  AND ANY EXPRESS OR IMPLIED WARRANTIES, INCLUDING, BUT NOT LIMITED TO, THE
  IMPLIED WARRANTIES OF MERCHANTABILITY AND FITNESS FOR A PARTICULAR PURPOSE
  ARE DISCLAIMED. IN NO EVENT SHALL THE COPYRIGHT HOLDER OR CONTRIBUTORS BE
  LIABLE FOR ANY DIRECT, INDIRECT, INCIDENTAL, SPECIAL, EXEMPLARY, OR
  CONSEQUENTIAL DAMAGES (INCLUDING, BUT NOT LIMITED TO, PROCUREMENT OF
  SUBSTITUTE GOODS OR SERVICES; LOSS OF USE, DATA, OR PROFITS; OR BUSINESS
  INTERRUPTION) HOWEVER CAUSED AND ON ANY THEORY OF LIABILITY, WHETHER IN
  CONTRACT, STRICT LIABILITY, OR TORT (INCLUDING NEGLIGENCE OR OTHERWISE)
  ARISING IN ANY WAY OUT OF THE USE OF THIS SOFTWARE, EVEN IF ADVISED OF THE
  POSSIBILITY OF SUCH DAMAGE.
*/

#include <sc3_array.h>
#include <sc3_refcount.h>

struct sc3_array
{
  sc3_refcount_t      rc;
  sc3_allocator_t    *aator;
  int                 setup;

  /* parameters fixed after setup call */
  int                 initzero, resizable, tighten;
  int                 ecount, ealloc;
  size_t              esize;

  /* member variables initialized in setup call */
  char               *mem;

  /** The viewed pointer is NULL when the array is not a view.
   *  If this array is a view on another array, that array is stored.
   *  If this array is a view on data, set viewed to the view array.
   */
  sc3_array_t        *viewed;
};

int
sc3_array_is_valid (const sc3_array_t * a, char *reason)
{
  SC3E_TEST (a != NULL, reason);
  SC3E_IS (sc3_refcount_is_valid, &a->rc, reason);
  SC3E_IS (sc3_allocator_is_setup, a->aator, reason);
  SC3E_TEST (a->ecount >= 0 && a->ealloc >= 0, reason);

  /* check internal allocation logic depending on setup status */
  if (!a->setup) {
    SC3E_TEST (a->mem == NULL, reason);
  }
  else {
    SC3E_TEST (a->mem != NULL || a->ecount * a->esize == 0, reason);
    if (a->viewed == NULL) {
      SC3E_TEST (a->ecount <= a->ealloc, reason);
    }
    else {
      SC3E_TEST (a->ealloc == 0, reason);
    }
  }
  SC3E_YES (reason);
}

int
sc3_array_is_new (const sc3_array_t * a, char *reason)
{
  SC3E_IS (sc3_array_is_valid, a, reason);
  SC3E_TEST (!a->setup, reason);
  SC3E_YES (reason);
}

int
sc3_array_is_setup (const sc3_array_t * a, char *reason)
{
  SC3E_IS (sc3_array_is_valid, a, reason);
  SC3E_TEST (a->setup, reason);
  SC3E_YES (reason);
}

int
sc3_array_is_resizable (const sc3_array_t * a, char *reason)
{
  SC3E_IS (sc3_array_is_setup, a, reason);
  SC3E_TEST (a->resizable, reason);
  SC3E_YES (reason);
}

int
sc3_array_is_unresizable (const sc3_array_t * a, char *reason)
{
  SC3E_IS (sc3_array_is_setup, a, reason);
  SC3E_TEST (!a->resizable, reason);
  SC3E_YES (reason);
}

int
<<<<<<< HEAD
sc3_array_is_sorted (sc3_array_t * a,
                     sc3_error_t * (*compar) (const void *, const void *,
                                              int *),
                     char *reason)
{
  SC3E_TEST (compar != NULL, reason);
  SC3E_IS (sc3_array_is_setup, a, reason);

  int                 zz, j;
  void               *vold, *vnew;

  if (a->ecount <= 1) {
    SC3E_YES (reason);
  }

  vold = sc3_array_index_noerr (a, 0);
  for (zz = 1; zz < a->ecount; ++zz) {
    vnew = sc3_array_index_noerr (a, zz);
    compar (vold, vnew, &j);
    SC3E_TEST (j <= 0, reason);
    vold = vnew;
  }

  SC3E_YES (reason);
}

sc3_error_t        *
sc3_array_new (sc3_allocator_t * aator, sc3_array_t ** ap)
=======
sc3_array_is_alloced (const sc3_array_t * a, char *reason)
{
  SC3E_IS (sc3_array_is_setup, a, reason);
  SC3E_TEST (a->viewed == NULL, reason);
  SC3E_YES (reason);
}

int
sc3_array_is_view (const sc3_array_t * a, char *reason)
{
  SC3E_IS (sc3_array_is_setup, a, reason);
  SC3E_TEST (a->viewed != NULL && a->viewed != a, reason);
  SC3E_YES (reason);
}

int
sc3_array_is_data (const sc3_array_t * a, char *reason)
{
  SC3E_IS (sc3_array_is_setup, a, reason);
  SC3E_TEST (a->viewed == a, reason);
  SC3E_YES (reason);
}

static sc3_error_t *
sc3_array_new_internal (sc3_allocator_t * aator, sc3_array_t ** ap)
>>>>>>> b9114495
{
  sc3_array_t        *a;

  SC3E_RETVAL (ap, NULL);
  SC3A_IS (sc3_allocator_is_setup, aator);

  SC3E (sc3_allocator_ref (aator));
  SC3E (sc3_allocator_calloc_one (aator, sizeof (sc3_array_t), &a));
  SC3E (sc3_refcount_init (&a->rc));
  a->resizable = 1;
  a->aator = aator;
  SC3A_IS (sc3_array_is_new, a);

  *ap = a;
  return NULL;
}

sc3_error_t        *
sc3_array_new (sc3_allocator_t * aator, sc3_array_t ** ap)
{
  SC3E (sc3_array_new_internal (aator, ap));
  (*ap)->esize = 1;
  (*ap)->ealloc = 8;
  return NULL;
}

sc3_error_t        *
sc3_array_set_elem_size (sc3_array_t * a, size_t esize)
{
  SC3A_IS (sc3_array_is_new, a);
  a->esize = esize;
  return NULL;
}

sc3_error_t        *
sc3_array_set_elem_count (sc3_array_t * a, int ecount)
{
  SC3A_IS (sc3_array_is_new, a);
  SC3A_CHECK (0 <= ecount && ecount <= SC3_INT_HPOW);
  a->ecount = ecount;
  return NULL;
}

sc3_error_t        *
sc3_array_set_elem_alloc (sc3_array_t * a, int ealloc)
{
  SC3A_IS (sc3_array_is_new, a);
  SC3A_CHECK (0 <= ealloc && ealloc <= SC3_INT_HPOW);
  a->ealloc = ealloc;
  return NULL;
}

sc3_error_t        *
sc3_array_set_initzero (sc3_array_t * a, int initzero)
{
  SC3A_IS (sc3_array_is_new, a);
  a->initzero = initzero;
  return NULL;
}

sc3_error_t        *
sc3_array_set_resizable (sc3_array_t * a, int resizable)
{
  SC3A_IS (sc3_array_is_new, a);
  a->resizable = resizable;
  return NULL;
}

sc3_error_t        *
sc3_array_set_tighten (sc3_array_t * a, int tighten)
{
  SC3A_IS (sc3_array_is_new, a);
  a->tighten = tighten;
  return NULL;
}

sc3_error_t        *
sc3_array_setup (sc3_array_t * a)
{
  const int           ib = SC3_INT_BITS;
  int                 lg;
  size_t              abytes;

  SC3A_IS (sc3_array_is_new, a);

  /* set a->ealloc to a fitting power of 2 */
  lg = sc3_log2_ceil (SC3_MAX (a->ealloc, a->ecount), ib - 1);
  SC3A_CHECK (0 <= lg && lg < ib - 1);
  SC3A_CHECK (a->ecount <= (1 << lg));
  SC3A_CHECK (a->ealloc <= (1 << lg));
  abytes = (a->ealloc = 1 << lg) * a->esize;

  /* allocate array storage */
  if (!a->initzero) {
    SC3E (sc3_allocator_malloc (a->aator, abytes, &a->mem));
  }
  else {
    SC3E (sc3_allocator_calloc_one (a->aator, abytes, &a->mem));
  }

  /* set array to setup state */
  a->setup = 1;
  SC3A_IS (sc3_array_is_alloced, a);
  return NULL;
}

sc3_error_t        *
sc3_array_ref (sc3_array_t * a)
{
  SC3A_IS (sc3_array_is_unresizable, a);
  SC3E (sc3_refcount_ref (&a->rc));
  return NULL;
}

sc3_error_t        *
sc3_array_unref (sc3_array_t ** ap)
{
  int                 waslast;
  sc3_allocator_t    *aator;
  sc3_array_t        *a;
  sc3_error_t        *leak = NULL;

  SC3E_INOUTP (ap, a);
  SC3A_IS (sc3_array_is_valid, a);
  SC3E (sc3_refcount_unref (&a->rc, &waslast));
  if (waslast) {
    *ap = NULL;

    aator = a->aator;
    if (a->setup) {
      if (a->viewed == NULL) {
        /* deallocate element storage */
        SC3E (sc3_allocator_free (aator, a->mem));
      }
      else if (a->viewed != a) {
        /* release reference on viewed array */
        SC3L (&leak, sc3_array_unref (&a->viewed));
      }
    }
    SC3E (sc3_allocator_free (aator, a));
    SC3L (&leak, sc3_allocator_unref (&aator));
  }
  return leak;
}

sc3_error_t        *
sc3_array_destroy (sc3_array_t ** ap)
{
  sc3_error_t        *leak = NULL;
  sc3_array_t        *a;

  SC3E_INULLP (ap, a);
  SC3L_DEMAND (&leak, sc3_refcount_is_last (&a->rc, NULL));
  SC3L (&leak, sc3_array_unref (&a));

  SC3A_CHECK (a == NULL || leak != NULL);
  return leak;
}

sc3_error_t        *
sc3_array_resize (sc3_array_t * a, int new_ecount)
{
  SC3A_IS (sc3_array_is_alloced, a);
  SC3A_IS (sc3_array_is_resizable, a);
  SC3A_CHECK (0 <= new_ecount && new_ecount <= SC3_INT_HPOW);

  /* query whether the allocation is sufficient */
  if (new_ecount > a->ealloc) {

    /* we need to enlarge allocation */
    if (a->ealloc == 0) {
      a->ealloc = 1;
    }
    while (new_ecount > a->ealloc) {
      a->ealloc *= 2;
    }
    SC3A_CHECK (new_ecount <= a->ealloc);
    SC3E (sc3_allocator_realloc (a->aator, a->ealloc * a->esize, &a->mem));
  }
  else if (a->tighten && new_ecount < a->ealloc) {
    int                 newalloc;

    /* we shall try to reduce memory usage */
    if (new_ecount == 0) {
      newalloc = 0;
    }
    else {
      newalloc = a->ealloc;
      while (newalloc / 2 >= new_ecount) {
        newalloc /= 2;
      }
      SC3A_CHECK (newalloc > 0);
    }
    if (newalloc < a->ealloc) {
      a->ealloc = newalloc;
      SC3A_CHECK (new_ecount <= a->ealloc);
      SC3E (sc3_allocator_realloc (a->aator, a->ealloc * a->esize, &a->mem));
    }
  }

  /* record new element count */
  a->ecount = new_ecount;
  return NULL;
}

sc3_error_t        *
sc3_array_split (sc3_array_t * a, sc3_array_t * offsets,
                 int num_types, sc3_array_type_t type_fn,
                 void *data)
{
  int              count;
  int              zi, *zp;
  int              guess, low, high, type, step;

  SC3A_IS (sc3_array_is_setup, a);
  SC3A_IS (sc3_array_is_setup, offsets);
#ifdef P4EST_ENABLE_DEBUG
  size_t           elem_size;

  SC3E (sc3_array_get_elem_size (offsets, &elem_size));
  SC3A_CHECK (elem_size == sizeof (int));
#endif /* P4EST_ENABLE_DEBUG */
  SC3E (sc3_array_resize (offsets, num_types + 1));

  SC3E (sc3_array_get_elem_count (a, &count));

  /** The point of this algorithm is to put offsets[i] into its final position
   * for i = 0,...,num_types, where the final position of offsets[i] is the
   * unique index k such that type_fn (array, j, data) < i for all j < k
   * and type_fn (array, j, data) >= i for all j >= k.
   *
   * The invariants of the loop are:
   *  1) if i < step, then offsets[i] <= low, and offsets[i] is final.
   *  2) if i >= step, then low is less than or equal to the final value of
   *     offsets[i].
   *  3) for 0 <= i <= num_types, offsets[i] is greater than or equal to its
   *     final value.
   *  4) for every index k in the array with k < low,
   *     type_fn (array, k, data) < step,
   *  5) for 0 <= i < num_types,
   *     for every index k in the array with k >= offsets[i],
   *     type_fn (array, k, data) >= i.
   *  6) if i < j, offsets[i] <= offsets[j].
   *
   * Initializing offsets[0] = 0, offsets[i] = count for i > 0,
   * low = 0, and step = 1, the invariants are trivially satisfied.
   */
  SC3E (sc3_array_index (offsets, 0, &zp));
  *zp = 0;
  for (zi = 1; zi <= num_types; zi++) {
    SC3E (sc3_array_index (offsets, zi, &zp));
    *zp = count;
  }

  if (count == 0 || num_types <= 1) {
    return NULL;
  }

  /** Because count > 0 we can add another invariant:
   *   7) if step < num_types, low < high = offsets[step].
   */

  low = 0;
  high = count;                 /* high = offsets[step] */
  step = 1;
  for (;;) {
    guess = low + (high - low) / 2;     /* By (7) low <= guess < high. */
    SC3E (type_fn (a, guess, data, &type));
    SC3A_CHECK (type < num_types);
    /** If type < step, then we can set low = guess + 1 and still satisfy
     * invariant (4).  Also, because guess < high, we are assured low <= high.
     */
    if (type < step) {
      low = guess + 1;
    }
    /** If type >= step, then setting offsets[i] = guess for i = step,..., type
     * still satisfies invariant (5).  Because guess >= low, we are assured
     * low <= high, and we maintain invariant (6).
     */
    else {
      for (zi = step; zi <= type; zi++) {
        SC3E (sc3_array_index (offsets, zi, &zp));
        *zp = guess;
      }
      high = guess;             /* high = offsets[step] */
    }
    /** If low = (high = offsets[step]), then by invariants (2) and (3)
     * offsets[step] is in its final position, so we can increment step and
     * still satisfy invariant (1).
     */
    while (low == high) {
      /* By invariant (6), high cannot decrease here */
      ++step;                   /* sc_array_index might be a macro */
      SC3E (sc3_array_index (offsets, step, &zp));
      high = *zp;
      /** If step = num_types, then by invariant (1) we have found the final
       * positions for offsets[i] for i < num_types, and offsets[num_types] =
       * count in all situations, so we are done.
       */
      if (step == num_types) {
        return NULL;
      }
    }
    /** To reach this point it must be true that low < high, so we preserve
     * invariant (7).
     */
  }
  return NULL;
}

sc3_error_t        *
sc3_array_push_count (sc3_array_t * a, int n, void *ptr)
{
  SC3A_IS (sc3_array_is_resizable, a);
  SC3A_CHECK (0 <= n && a->ecount + n <= SC3_INT_HPOW);

  /* preinitialize output variable */
  if (ptr != NULL) {
    *(void **) ptr = NULL;
  }

  /* reallocate to fit the new members */
  if (n > 0) {
    int                 old_ecount = a->ecount;
    SC3E (sc3_array_resize (a, old_ecount + n));
    if (ptr != NULL) {
      SC3E (sc3_array_index (a, old_ecount, ptr));
    }
  }
  return NULL;
}

sc3_error_t        *
sc3_array_push (sc3_array_t * a, void *ptr)
{
  SC3E (sc3_array_push_count (a, 1, ptr));
  return NULL;
}

sc3_error_t        *
sc3_array_pop (sc3_array_t * a)
{
  SC3A_IS (sc3_array_is_resizable, a);
  SC3A_CHECK (a->ecount > 0);

  /* shrink array by one */
  SC3E (sc3_array_resize (a, a->ecount - 1));
  return NULL;
}

sc3_error_t        *
sc3_array_freeze (sc3_array_t * a)
{
  SC3A_IS (sc3_array_is_setup, a);
  if (a->resizable) {
    if (a->viewed == NULL && a->tighten && a->ecount < a->ealloc) {
      a->ealloc = a->ecount;
      SC3E (sc3_allocator_realloc (a->aator, a->ealloc * a->esize, &a->mem));
    }
    a->resizable = 0;
  }
  return NULL;
}

sc3_error_t        *
sc3_array_index (sc3_array_t * a, int i, void *ptr)
{
  SC3A_IS (sc3_array_is_setup, a);
  SC3A_CHECK (0 <= i && i < a->ecount);
  SC3A_CHECK (ptr != NULL);

  *(void **) ptr = a->mem + i * a->esize;
  return NULL;
}

void               *
sc3_array_index_noerr (const sc3_array_t * a, int i)
{
#ifdef SC_ENABLE_DEBUG
  if (!sc3_array_is_setup (a, NULL) || i < 0 || i >= a->ecount) {
    return NULL;
  }
#endif
  return a->mem + i * a->esize;
}

sc3_error_t        *
sc3_array_new_view (sc3_allocator_t * alloc, sc3_array_t ** view,
                    sc3_array_t * a, int offset, int length)
{
  /* default error output */
  SC3E_RETVAL (view, NULL);

  /* verify input parametrs */
  SC3A_IS (sc3_allocator_is_setup, alloc);
  SC3A_IS (sc3_array_is_unresizable, a);
  SC3A_CHECK (offset >= 0 && length >= 0);
  SC3A_CHECK (offset + length <= a->ecount);

  /* create array and adjust for being an array view */
  SC3E (sc3_array_new_internal (alloc, view));
  (*view)->esize = a->esize;
  (*view)->ecount = length;
  (*view)->mem = a->mem + (*view)->esize * offset;

  /* remember and reference the viewed array */
  (*view)->viewed = a;
  SC3E (sc3_array_ref (a));

  (*view)->setup = 1;
  SC3A_IS (sc3_array_is_view, *view);
  return NULL;
}

sc3_error_t        *
sc3_array_new_data (sc3_allocator_t * alloc, sc3_array_t ** view,
                    void *data, size_t esize, int offset, int length)
{
  /* default error output */
  SC3E_RETVAL (view, NULL);

  /* verify input parametrs */
  SC3A_IS (sc3_allocator_is_setup, alloc);
  SC3A_CHECK (offset >= 0 && length >= 0);
  SC3A_CHECK (data != NULL || esize * length == 0);

  /* create array and adjust for being a view on data */
  SC3E (sc3_array_new_internal (alloc, view));
  (*view)->esize = esize;
  (*view)->ecount = length;
  (*view)->mem = (char *) data + (*view)->esize * offset;

  /* special setting to indicate view on data */
  (*view)->viewed = *view;

  (*view)->setup = 1;
  SC3A_IS (sc3_array_is_data, *view);
  return NULL;
}

sc3_error_t        *
sc3_array_renew_view (sc3_array_t ** view, sc3_array_t * a, int offset,
                      int length)
{
  /* verify input parametrs */
  SC3A_CHECK (view != NULL);
  SC3A_IS (sc3_array_is_view, *view);
  SC3A_IS (sc3_array_is_resizable, *view);
  SC3A_IS (sc3_array_is_unresizable, a);
  SC3A_CHECK ((*view)->esize == a->esize);
  SC3A_CHECK (offset >= 0 && length >= 0);
  SC3A_CHECK (offset + length <= a->ecount);

  /* adjust array for being an array view */
  (*view)->ecount = length;
  (*view)->mem = a->mem + (*view)->esize * offset;

  if ((*view)->viewed != a) {
    /* a leak at this point is considered fatal for simplicity */
    SC3E (sc3_array_unref (&((*view)->viewed)));
    (*view)->viewed = a;
    SC3E (sc3_array_ref (a));
  }

  SC3A_IS (sc3_array_is_view, *view);
  return NULL;
}

sc3_error_t        *
sc3_array_renew_data (sc3_array_t ** view, void *data, size_t esize,
                      int offset, int length)
{
  /* verify input parametrs */
  SC3A_CHECK (view != NULL);
  SC3A_IS (sc3_array_is_data, *view);
  SC3A_IS (sc3_array_is_resizable, *view);
  SC3A_CHECK ((*view)->esize == esize);
  SC3A_CHECK (offset >= 0 && length >= 0);
  SC3A_CHECK (data != NULL || esize * length == 0);

  /* adjust array for being a view on data */
  (*view)->ecount = length;
  (*view)->mem = (char *) data + (*view)->esize * offset;

  SC3A_IS (sc3_array_is_data, *view);
  return NULL;
}

sc3_error_t        *
sc3_array_get_elem_size (const sc3_array_t * a, size_t *esize)
{
  SC3E_RETVAL (esize, 0);
  SC3A_IS (sc3_array_is_setup, a);

  *esize = a->esize;
  return NULL;
}

sc3_error_t        *
sc3_array_get_elem_count (const sc3_array_t * a, int *ecount)
{
  SC3E_RETVAL (ecount, 0);
  SC3A_IS (sc3_array_is_setup, a);

  *ecount = a->ecount;
  return NULL;
}

int
sc3_array_elem_count_noerr (const sc3_array_t * a)
{
#ifdef SC_ENABLE_DEBUG
  return sc3_array_is_setup (a, NULL) ? a->ecount : 0;
#else
  return a->ecount;
#endif
}<|MERGE_RESOLUTION|>--- conflicted
+++ resolved
@@ -108,7 +108,6 @@
 }
 
 int
-<<<<<<< HEAD
 sc3_array_is_sorted (sc3_array_t * a,
                      sc3_error_t * (*compar) (const void *, const void *,
                                               int *),
@@ -135,9 +134,6 @@
   SC3E_YES (reason);
 }
 
-sc3_error_t        *
-sc3_array_new (sc3_allocator_t * aator, sc3_array_t ** ap)
-=======
 sc3_array_is_alloced (const sc3_array_t * a, char *reason)
 {
   SC3E_IS (sc3_array_is_setup, a, reason);
@@ -163,7 +159,6 @@
 
 static sc3_error_t *
 sc3_array_new_internal (sc3_allocator_t * aator, sc3_array_t ** ap)
->>>>>>> b9114495
 {
   sc3_array_t        *a;
 
