/*
  This file is part of the SC Library.
  The SC Library provides support for parallel scientific applications.

  Copyright (C) 2010 The University of Texas System

  The SC Library is free software; you can redistribute it and/or
  modify it under the terms of the GNU Lesser General Public
  License as published by the Free Software Foundation; either
  version 2.1 of the License, or (at your option) any later version.

  The SC Library is distributed in the hope that it will be useful,
  but WITHOUT ANY WARRANTY; without even the implied warranty of
  MERCHANTABILITY or FITNESS FOR A PARTICULAR PURPOSE.  See the GNU
  Lesser General Public License for more details.

  You should have received a copy of the GNU Lesser General Public
  License along with the SC Library; if not, write to the Free Software
  Foundation, Inc., 51 Franklin Street, Fifth Floor, Boston, MA
  02110-1301, USA.
*/

#ifndef SC_CONTAINERS_H
#define SC_CONTAINERS_H

/** \file sc_containers.h
 *
 * Defines lists, arrays, hash tables, etc.
 *
 * \ingroup containers
 */

/** \defgroup containers containers
 *
 * Defines lists, arrays, hash tables, etc.
 *
 * \ingroup sc
 */

#include <sc_obstack.h>

SC_EXTERN_C_BEGIN;

/* Hash macros from lookup3.c by Bob Jenkins, May 2006, public domain. */
#define sc_hash_rot(x,k) (((x) << (k)) | ((x) >> (32 - (k))))
#define sc_hash_mix(a,b,c) ((void)                                      \
                            (a -= c, a ^= sc_hash_rot(c, 4), c += b,    \
                             b -= a, b ^= sc_hash_rot(a, 6), a += c,    \
                             c -= b, c ^= sc_hash_rot(b, 8), b += a,    \
                             a -= c, a ^= sc_hash_rot(c,16), c += b,    \
                             b -= a, b ^= sc_hash_rot(a,19), a += c,    \
                             c -= b, c ^= sc_hash_rot(b, 4), b += a))
#define sc_hash_final(a,b,c) ((void)                            \
                              (c ^= b, c -= sc_hash_rot(b,14),  \
                               a ^= c, a -= sc_hash_rot(c,11),  \
                               b ^= a, b -= sc_hash_rot(a,25),  \
                               c ^= b, c -= sc_hash_rot(b,16),  \
                               a ^= c, a -= sc_hash_rot(c, 4),  \
                               b ^= a, b -= sc_hash_rot(a,14),  \
                               c ^= b, c -= sc_hash_rot(b,24)))

/** Function to compute a hash value of an object.
 * \param [in] v   The object to hash.
 * \param [in] u   Arbitrary user data.
 * \return Returns an unsigned integer.
 */
typedef unsigned    (*sc_hash_function_t) (const void *v, const void *u);

/** Function to check equality of two objects.
 * \param [in] u   Arbitrary user data.
 * \return Returns false if *v1 is unequal *v2 and true otherwise.
 */
typedef int         (*sc_equal_function_t) (const void *v1,
                                            const void *v2, const void *u);

/** Function to call on every data item of a hash table.
 * \param [in] v   The address of the pointer to the current object.
 * \param [in] u   Arbitrary user data.
 * \return Return true if the traversal should continue, false to stop.
 */
typedef int         (*sc_hash_foreach_t) (void **v, const void *u);

/** The sc_array object provides a large array of equal-size elements.
 * The array can be resized.
 * Elements are accessed by their 0-based index, their address may change.
 * The size (== elem_count) of the array can be changed by array_resize.
 * Elements can be sorted with array_sort.
 * If the array is sorted elements can be binary searched with array_bsearch.
 * A priority queue is implemented with pqueue_add and pqueue_pop.
 * Use sort and search whenever possible, they are faster than the pqueue.
 */
typedef struct sc_array
{
  /* interface variables */
  size_t              elem_size;        /**< size of a single element */
  size_t              elem_count;       /**< number of valid elements */

  /* implementation variables */
  ssize_t             byte_alloc;       /**< number of allocated bytes
                                           or -(number of viewed bytes + 1)
                                           if this is a view: the "+ 1"
                                           distinguishes an array of size 0
                                           from a view of size 0 */
  char               *array;    /**< linear array to store elements */
}
sc_array_t;

/** test whether the sc_array_t owns its \a array */
#define SC_ARRAY_IS_OWNER(a) ((a)->byte_alloc >= 0)
/** the allocated size of the array */
#define SC_ARRAY_BYTE_ALLOC(a) ((size_t) \
         (SC_ARRAY_IS_OWNER (a) ? (a)->byte_alloc : -((a)->byte_alloc + 1)))

/** Calculate the memory used by an array.
 * \param [in] array       The array.
 * \param [in] is_dynamic  True if created with sc_array_new,
 *                         false if initialized with sc_array_init
 * \return                 Memory used in bytes.
 */
size_t              sc_array_memory_used (sc_array_t * array, int is_dynamic);

/** Creates a new array structure with 0 elements.
 * \param [in] elem_size    Size of one array element in bytes.
 * \return                  Return an allocated array of zero length.
 */
sc_array_t         *sc_array_new (size_t elem_size);

/** Creates a new array structure with a given length (number of elements).
 * \param [in] elem_size    Size of one array element in bytes.
 * \param [in] elem_count   Initial number of array elements.
 * \return                  Return an allocated array
 *                          with allocated but uninitialized elements.
 */
sc_array_t         *sc_array_new_size (size_t elem_size, size_t elem_count);

/** Creates a new view of an existing sc_array_t.
 * \param [in] array    The array must not be resized while view is alive.
 * \param [in] offset   The offset of the viewed section in element units.
 *                      This offset cannot be changed until the view is reset.
 * \param [in] length   The length of the viewed section in element units.
 *                      The view cannot be resized to exceed this length.
 */
sc_array_t         *sc_array_new_view (sc_array_t * array,
                                       size_t offset, size_t length);

/** Creates a new view of an existing plain C array.
 * \param [in] base         The data must not be moved while view is alive.
 * \param [in] elem_size    Size of one array element in bytes.
 * \param [in] elem_count   The length of the view in element units.
 *                          The view cannot be resized to exceed this length.
 */
sc_array_t         *sc_array_new_data (void *base,
                                       size_t elem_size, size_t elem_count);

/** Destroys an array structure.
 * \param [in] array    The array to be destroyed.
 */
void                sc_array_destroy (sc_array_t * array);

/** Initializes an already allocated (or static) array structure.
 * \param [in,out]  array       Array structure to be initialized.
 * \param [in] elem_size        Size of one array element in bytes.
 */
void                sc_array_init (sc_array_t * array, size_t elem_size);

/** Initializes an already allocated (or static) array structure
 * and allocates a given number of elements.
 * \param [in,out]  array       Array structure to be initialized.
 * \param [in] elem_size        Size of one array element in bytes.
 * \param [in] elem_count       Number of initial array elements.
 */
void                sc_array_init_size (sc_array_t * array,
                                        size_t elem_size, size_t elem_count);

/** Initializes an already allocated (or static) view from existing sc_array_t.
 * The array view returned does not require sc_array_reset (doesn't hurt though).
 * \param [in,out] view  Array structure to be initialized.
 * \param [in] array     The array must not be resized while view is alive.
 * \param [in] offset    The offset of the viewed section in element units.
 *                       This offset cannot be changed until the view is reset.
 * \param [in] length    The length of the view in element units.
 *                       The view cannot be resized to exceed this length.
 *                       It is not necessary to call sc_array_reset later.
 */
void                sc_array_init_view (sc_array_t * view, sc_array_t * array,
                                        size_t offset, size_t length);

/** Initializes an already allocated (or static) view from given plain C data.
 * The array view returned does not require sc_array_reset (doesn't hurt though).
 * \param [in,out] view     Array structure to be initialized.
 * \param [in] base         The data must not be moved while view is alive.
 * \param [in] elem_size    Size of one array element in bytes.
 * \param [in] elem_count   The length of the view in element units.
 *                          The view cannot be resized to exceed this length.
 *                          It is not necessary to call sc_array_reset later.
 */
void                sc_array_init_data (sc_array_t * view, void *base,
                                        size_t elem_size, size_t elem_count);

/** Sets the array count to zero and frees all elements.
 * This function turns a view into a newly initialized array.
 * \param [in,out]  array       Array structure to be reset.
 * \note Calling sc_array_init, then any array operations,
 *       then sc_array_reset is memory neutral.
 *       As an exception, the two functions sc_array_init_view and
 *       sc_array_init_data do not require a subsequent call to sc_array_reset.
 *       Regardless, it is legal to call sc_array_reset anyway.
 */
void                sc_array_reset (sc_array_t * array);

/** Sets the array count to zero, but does not free elements.
 * Not allowed for views.
 * \param [in,out]  array       Array structure to be truncated.
 * \note This is intended to allow an sc_array to be used as a reusable
 * buffer, where the "high water mark" of the buffer is preserved, so that
 * O(log (max n)) reallocs occur over the life of the buffer.
 */
void                sc_array_truncate (sc_array_t * array);

/** Sets the element count to new_count.
 * If this a view, new_count cannot be greater than the elem_count of
 * the view when it was created.  The original offset of the view cannot be
 * changed.
 * If this is an array, reallocation takes place only occasionally, so
 * this function is usually fast.
 */
void                sc_array_resize (sc_array_t * array, size_t new_count);

/** Copy the contents of an array into another.
 * Both arrays must have equal element sizes.
 * \param [in] dest Array (not a view) will be resized and get new data.
 * \param [in] src  Array used as source of new data, will not be changed.
 */
void                sc_array_copy (sc_array_t * dest, sc_array_t * src);

/** Sorts the array in ascending order wrt. the comparison function.
 * \param [in] array    The array to sort.
 * \param [in] compar   The comparison function to be used.
 */
void                sc_array_sort (sc_array_t * array,
                                   int (*compar) (const void *,
                                                  const void *));

/** Check whether the array is sorted wrt. the comparison function.
 * \param [in] array    The array to check.
 * \param [in] compar   The comparison function to be used.
 * \return              True if array is sorted, false otherwise.
 */
int                 sc_array_is_sorted (sc_array_t * array,
                                        int (*compar) (const void *,
                                                       const void *));

/** Check whether two arrays have equal size, count, and content.
 * Either array may be a view.  Both arrays will not be changed.
 * \param [in] array   One array to be compared.
 * \param [in] other   A second array to be compared.
 * \return              True if array and other are equal, false otherwise.
 */
int                 sc_array_is_equal (sc_array_t * array,
                                       sc_array_t * other);

/** Removed duplicate entries from a sorted array.
 * This function is not allowed for views.
 * \param [in,out] array  The array size will be reduced as necessary.
 * \param [in] compar     The comparison function to be used.
 */
void                sc_array_uniq (sc_array_t * array,
                                   int (*compar) (const void *,
                                                  const void *));

/** Performs a binary search on an array. The array must be sorted.
 * \param [in] array   A sorted array to search in.
 * \param [in] key     An element to be searched for.
 * \param [in] compar  The comparison function to be used.
 * \return Returns the index into array for the item found, or -1.
 */
ssize_t             sc_array_bsearch (sc_array_t * array,
                                      const void *key,
                                      int (*compar) (const void *,
                                                     const void *));

/** Function to determine the enumerable type of an object in an array.
 * \param [in] array   Array containing the object.
 * \param [in] index   The location of the object.
 * \param [in] data    Arbitrary user data.
 */
typedef             size_t (*sc_array_type_t) (sc_array_t * array,
                                               size_t index, void *data);

/** Compute the offsets of groups of enumerable types in an array.
 * \param [in] array         Array that is sorted in ascending order by type.
 *                           If k indexes \a array, then
 *                           0 <= \a type_fn (\a array, k, \a data) <
 *                           \a num_types.
 * \param [in,out] offsets   An initialized array of type size_t that is
 *                           resized to \a num_types + 1 entries.  The indices
 *                           j of \a array that contain objects of type k are
 *                           \a offsets[k] <= j < \a offsets[k + 1].
 *                           If there are no objects of type k, then
 *                           \a offsets[k] = \a offset[k + 1].
 * \param [in] num_types     The number of possible types of objects in
 *                           \a array.
 * \param [in] type_fn       Returns the type of an object in the array.
 * \param [in] data          Arbitrary user data passed to \a type_fn.
 */
void                sc_array_split (sc_array_t * array, sc_array_t * offsets,
                                    size_t num_types, sc_array_type_t type_fn,
                                    void *data);

/** Determine whether \a array is an array of size_t's whose entries include
 * every integer 0 <= i < array->elem_count.
 * \param [in] array         An array.
 * \return                   Returns 1 if array contains size_t elements whose
 *                           entries include every integer
 *                           0 <= i < \a array->elem_count, 0 otherwise.
 */
int                 sc_array_is_permutation (sc_array_t * array);

/** Given permutation \a newindices, permute \a array in place.  The data that
 * on input is contained in \a array[i] will be contained in \a
 * array[newindices[i]] on output.  The entries of newindices will be altered
 * unless \a keepperm is true.
 * \param [in,out] array      An array.
 * \param [in,out] newindices Permutation array (see sc_array_is_permutation).
 * \param [in]     keepperm   If true, \a newindices will be unchanged by the
 *                            algorithm; if false, \a newindices will be the
 *                            identity permutation on output, but the
 *                            algorithm will only use O(1) space.
 */
void                sc_array_permute (sc_array_t * array,
                                      sc_array_t * newindices, int keepperm);

/** Computes the adler32 checksum of array data (see zlib documentation).
 * This is a faster checksum than crc32, and it works with zeros as data.
 */
unsigned            sc_array_checksum (sc_array_t * array);

/** Adds an element to a priority queue.
 * PQUEUE FUNCTIONS ARE UNTESTED AND CURRENTLY DISABLED.
 * This function is not allowed for views.
 * The priority queue is implemented as a heap in ascending order.
 * A heap is a binary tree where the children are not less than their parent.
 * Assumes that elements [0]..[elem_count-2] form a valid heap.
 * Then propagates [elem_count-1] upward by swapping if necessary.
 * \param [in] temp    Pointer to unused allocated memory of elem_size.
 * \param [in] compar  The comparison function to be used.
 * \return Returns the number of swap operations.
 * \note  If the return value is zero for all elements in an array,
 *        the array is sorted linearly and unchanged.
 */
size_t              sc_array_pqueue_add (sc_array_t * array,
                                         void *temp,
                                         int (*compar) (const void *,
                                                        const void *));

/** Pops the smallest element from a priority queue.
 * PQUEUE FUNCTIONS ARE UNTESTED AND CURRENTLY DISABLED.
 * This function is not allowed for views.
 * This function assumes that the array forms a valid heap in ascending order.
 * \param [out] result  Pointer to unused allocated memory of elem_size.
 * \param [in]  compar  The comparison function to be used.
 * \return Returns the number of swap operations.
 * \note This function resizes the array to elem_count-1.
 */
size_t              sc_array_pqueue_pop (sc_array_t * array,
                                         void *result,
                                         int (*compar) (const void *,
                                                        const void *));

/** Returns a pointer to an array element.
 * \param [in] index needs to be in [0]..[elem_count-1].
 */
/*@unused@*/
static inline void *
sc_array_index (sc_array_t * array, size_t iz)
{
  SC_ASSERT (iz < array->elem_count);

  return (void *) (array->array + (array->elem_size * iz));
}

/** Returns a pointer to an array element indexed by a plain int.
 * \param [in] index needs to be in [0]..[elem_count-1].
 */
/*@unused@*/
static inline void *
sc_array_index_int (sc_array_t * array, int i)
{
  SC_ASSERT (i >= 0 && (size_t) i < array->elem_count);

  return (void *) (array->array + (array->elem_size * (size_t) i));
}

/** Returns a pointer to an array element indexed by a plain long.
 * \param [in] index needs to be in [0]..[elem_count-1].
 */
/*@unused@*/
static inline void *
sc_array_index_long (sc_array_t * array, long l)
{
  SC_ASSERT (l >= 0 && (size_t) l < array->elem_count);

  return (void *) (array->array + (array->elem_size * (size_t) l));
}

/** Returns a pointer to an array element indexed by a ssize_t.
 * \param [in] index needs to be in [0]..[elem_count-1].
 */
/*@unused@*/
static inline void *
sc_array_index_ssize_t (sc_array_t * array, ssize_t is)
{
  SC_ASSERT (is >= 0 && (size_t) is < array->elem_count);

  return (void *) (array->array + (array->elem_size * (size_t) is));
}

/** Returns a pointer to an array element indexed by a int16_t.
 * \param [in] index needs to be in [0]..[elem_count-1].
 */
/*@unused@*/
static inline void *
sc_array_index_int16 (sc_array_t * array, int16_t i16)
{
  SC_ASSERT (i16 >= 0 && (size_t) i16 < array->elem_count);

  return (void *) (array->array + (array->elem_size * (size_t) i16));
}

/** Return the index of an object in an array identified by a pointer.
 * \param [in] element needs to be the address of an element in array.
 */
/*@unused@*/
static inline       size_t
sc_array_position (sc_array_t * array, void *element)
{
  size_t              position;

  SC_ASSERT (array->array <= (char *) element);
  SC_ASSERT (((char *) element - array->array) % array->elem_size == 0);

  position = ((char *) element - array->array) / array->elem_size;
  SC_ASSERT (position < array->elem_count);

  return position;
}

/** Remove the last element from an array and return a pointer to it.
 * This function is not allowed for views.
 * \return                The pointer to the removed object.  Will be valid
 *                        as long as no other function is called on this array.
 */
/*@unused@*/
static inline void *
sc_array_pop (sc_array_t * array)
{
  SC_ASSERT (SC_ARRAY_IS_OWNER (array));
  SC_ASSERT (array->elem_count > 0);

  return (void *) (array->array + (array->elem_size * --array->elem_count));
}

/** Enlarge an array by a number of elements.  Grows the array if necessary.
 * This function is not allowed for views.
 * \return Returns a pointer to the uninitialized newly added elements.
 */
/*@unused@*/
static inline void *
sc_array_push_count (sc_array_t * array, size_t add_count)
{
  const size_t        old_count = array->elem_count;
  const size_t        new_count = old_count + add_count;

  SC_ASSERT (SC_ARRAY_IS_OWNER (array));

  if (array->elem_size * new_count > (size_t) array->byte_alloc) {
    sc_array_resize (array, new_count);
  }
  else {
    array->elem_count = new_count;
  }

  return (void *) (array->array + array->elem_size * old_count);
}

/** Enlarge an array by one element.  Grows the array if necessary.
 * This function is not allowed for views.
 * \return Returns a pointer to the uninitialized newly added element.
 */
/*@unused@*/
static inline void *
sc_array_push (sc_array_t * array)
{
  return sc_array_push_count (array, 1);
}

/** The sc_mempool object provides a large pool of equal-size elements.
 * The pool grows dynamically for element allocation.
 * Elements are referenced by their address which never changes.
 * Elements can be freed (that is, returned to the pool)
 *    and are transparently reused.
 * If the zero_and_persist option is selected, new elements are initialized to
 * all zeros on creation, and the contents of an element are not touched
 * between freeing and re-returning it.
 */
typedef struct sc_mempool
{
  /* interface variables */
  size_t              elem_size;        /**< size of a single element */
  size_t              elem_count;       /**< number of valid elements */
  int                 zero_and_persist; /**< Boolean; is set in constructor. */

  /* implementation variables */
  struct obstack      obstack;  /**< holds the allocated elements */
  sc_array_t          freed;    /**< buffers the freed elements */
}
sc_mempool_t;

/** Calculate the memory used by a memory pool.
 * \param [in] array       The memory pool.
 * \return                 Memory used in bytes.
 */
size_t              sc_mempool_memory_used (sc_mempool_t * mempool);

/** Creates a new mempool structure with the zero_and_persist option off.
 * The contents of any elements returned by sc_mempool_alloc are undefined.
 * \param [in] elem_size  Size of one element in bytes.
 * \return Returns an allocated and initialized memory pool.
 */
sc_mempool_t       *sc_mempool_new (size_t elem_size);

<<<<<<< HEAD
/** Creates a new mempool structure with the zero_and_persist option on.
 * The memory of newly created elements is zero'd out, and the contents of an
 * element are not touched between freeing and re-returning it.
 * \param [in] elem_size  Size of one element in bytes.
 * \return Returns an allocated and initialized memory pool.
 */
sc_mempool_t       *sc_mempool_new_zero_and_persist (size_t elem_size);
=======
void                sc_mempool_init (sc_mempool_t * mempool, size_t elem_size);
>>>>>>> 34586e04

/** Destroys a mempool structure.
 * All elements that are still in use are invalidated.
 */
void                sc_mempool_destroy (sc_mempool_t * mempool);

void                sc_mempool_reset (sc_mempool_t * mempool);

/** Invalidates all previously returned pointers, resets count to 0.
 */
void                sc_mempool_truncate (sc_mempool_t * mempool);

/** Allocate a single element.
 * Elements previously returned to the pool are recycled.
 * \return Returns a new or recycled element pointer.
 */
/*@unused@*/
static inline void *
sc_mempool_alloc (sc_mempool_t * mempool)
{
  void               *ret;
  sc_array_t         *freed = &mempool->freed;

  ++mempool->elem_count;

  if (freed->elem_count > 0) {
    ret = *(void **) sc_array_pop (freed);
  }
  else {
    ret = obstack_alloc (&mempool->obstack, (int) mempool->elem_size);
    if (mempool->zero_and_persist) {
      memset (ret, 0, mempool->elem_size);
    }
  }

#ifdef SC_DEBUG
  if (!mempool->zero_and_persist) {
    memset (ret, -1, mempool->elem_size);
  }
#endif

  return ret;
}

/** Return a previously allocated element to the pool.
 * \param [in] elem  The element to be returned to the pool.
 */
/*@unused@*/
static inline void
sc_mempool_free (sc_mempool_t * mempool, void *elem)
{
  sc_array_t         *freed = &mempool->freed;

  SC_ASSERT (mempool->elem_count > 0);

#ifdef SC_DEBUG
  if (!mempool->zero_and_persist) {
    memset (elem, -1, mempool->elem_size);
  }
#endif

  --mempool->elem_count;

  *(void **) sc_array_push (freed) = elem;
}

/** The sc_link structure is one link of a linked list.
 */
typedef struct sc_link
{
  void               *data;
  struct sc_link     *next;
}
sc_link_t;

/** The sc_list object provides a linked list.
 */
typedef struct sc_list
{
  /* interface variables */
  size_t              elem_count;
  sc_link_t          *first;
  sc_link_t          *last;

  /* implementation variables */
  int                 allocator_owned;
  sc_mempool_t       *allocator;        /* must allocate sc_link_t */
}
sc_list_t;

/** Calculate the total memory used by a list.
 * \param [in] list        The list.
 * \param [in] is_dynamic  True if created with sc_list_new,
 *                         false if initialized with sc_list_init
 * \return                 Memory used in bytes.
 */
size_t              sc_list_memory_used (sc_list_t * list, int is_dynamic);

/** Allocate a new, empty linked list.
 * \param [in] allocator    Memory allocator for sc_link_t, can be NULL
 *                          in which case an internal allocator is created.
 * \return                  Pointer to a newly allocated, empty list object.
 */
sc_list_t          *sc_list_new (sc_mempool_t * allocator);

/** Destroy a linked list structure in O(N).
 * \param [in,out] list     All memory allocated for this list is freed.
 * \note If allocator was provided in sc_list_new, it will not be destroyed.
 */
void                sc_list_destroy (sc_list_t * list);

/** Initialize a list object with an external link allocator.
 * \param [in,out]  list       List structure to be initialized.
 * \param [in]      allocator  External memory allocator for sc_link_t,
 *                             which must exist already.
 */
void                sc_list_init (sc_list_t * list, sc_mempool_t * allocator);

/** Remove all elements from a list in O(N).
 * \param [in,out]  list       List structure to be emptied.
 * \note Calling sc_list_init, then any list operations,
 *       then sc_list_reset is memory neutral.
 */
void                sc_list_reset (sc_list_t * list);

/** Unlink all list elements without returning them to the mempool.
 * This runs in O(1) but is dangerous because the link memory stays alive.
 * \param [in,out]  list       List structure to be unlinked.
 */
void                sc_list_unlink (sc_list_t * list);

/** Insert a list element at the beginning of the list.
 * \param [in,out] list     Valid list object.
 * \param [in] data         A new link is created holding this data.
 * \return                  The link that has been created for data.
 */
sc_link_t          *sc_list_prepend (sc_list_t * list, void *data);

/** Insert a list element at the end of the list.
 * \param [in,out] list     Valid list object.
 * \param [in] data         A new link is created holding this data.
 * \return                  The link that has been created for data.
 */
sc_link_t          *sc_list_append (sc_list_t * list, void *data);

/** Insert an element after a given list position.
 * \param [in,out] list     Valid list object.
 * \param [in,out] pred     The predecessor of the element to be inserted.
 * \param [in] data         A new link is created holding this data.
 * \return                  The link that has been created for data.
 */
sc_link_t          *sc_list_insert (sc_list_t * list,
                                    sc_link_t * pred, void *data);

/** Remove an element after a given list position.
 * \param [in,out] list     Valid, non-empty list object.
 * \param [in] pred  The predecessor of the element to be removed.
 *                   If \a pred == NULL, the first element is removed,
 *                   which is equivalent to calling sc_list_pop (list).
 * \return           The data of the removed and freed link.
 */
void               *sc_list_remove (sc_list_t * list, sc_link_t * pred);

/** Remove an element from the front of the list.
 * \param [in,out] list     Valid, non-empty list object.
 * \return Returns the data of the removed first list element.
 */
void               *sc_list_pop (sc_list_t * list);

/** The sc_hash implements a hash table.
 * It uses an array which has linked lists as elements.
 */
typedef struct sc_hash
{
  /* interface variables */
  size_t              elem_count;       /**< total number of objects contained */

  /* implementation variables */
  sc_array_t         *slots;    /**< the slot count is slots->elem_count */
  void               *user_data;        /**< user data passed to hash function */
  sc_hash_function_t  hash_fn;
  sc_equal_function_t equal_fn;
  size_t              resize_checks, resize_actions;
  int                 allocator_owned;
  sc_mempool_t       *allocator;        /**< must allocate sc_link_t */
}
sc_hash_t;

/** Compute a hash value from a null-terminated string.
 * This hash function is NOT cryptographically safe! Use libcrypt then.
 * \param [in] s        Null-terminated string to be hashed.
 * \param [in] u        Not used.
 * \return              The computed hash value as an unsigned integer.
 */
unsigned            sc_hash_function_string (const void *s, const void *u);

/** Calculate the memory used by a hash table.
 * \param [in] hash        The hash table.
 * \return                 Memory used in bytes.
 */
size_t              sc_hash_memory_used (sc_hash_t * hash);

/** Create a new hash table.
 * The number of hash slots is chosen dynamically.
 * \param [in] hash_fn     Function to compute the hash value.
 * \param [in] equal_fn    Function to test two objects for equality.
 * \param [in] user_data   User data passed through to the hash function.
 * \param [in] allocator   Memory allocator for sc_link_t, can be NULL.
 */
sc_hash_t          *sc_hash_new (sc_hash_function_t hash_fn,
                                 sc_equal_function_t equal_fn,
                                 void *user_data, sc_mempool_t * allocator);

/** Destroy a hash table.
 *
 * If the allocator is owned, this runs in O(1), otherwise in O(N).
 * \note If allocator was provided in sc_hash_new, it will not be destroyed.
 */
void                sc_hash_destroy (sc_hash_t * hash);

/** Remove all entries from a hash table in O(N).
 *
 * If the allocator is owned, it calls sc_hash_unlink and sc_mempool_truncate.
 * Otherwise, it calls sc_list_reset on every hash slot which is slower.
 */
void                sc_hash_truncate (sc_hash_t * hash);

/** Unlink all hash elements without returning them to the mempool.
 *
 * If the allocator is not owned, this runs faster than sc_hash_truncate,
 *    but is dangerous because of potential memory leaks.
 * \param [in,out]  hash       Hash structure to be unlinked.
 */
void                sc_hash_unlink (sc_hash_t * hash);

/** Same effect as unlink and destroy, but in O(1).
 * This is dangerous because of potential memory leaks.
 * \param [in]  hash       Hash structure to be unlinked and destroyed.
 */
void                sc_hash_unlink_destroy (sc_hash_t * hash);

/** Check if an object is contained in the hash table.
 * \param [in]  v      The object to be looked up.
 * \param [out] found  If found != NULL, *found is set to the address of the
 *                     pointer to the already contained object if the object
 *                     is found.  You can assign to **found to override.
 * \return Returns true if object is found, false otherwise.
 */
int                 sc_hash_lookup (sc_hash_t * hash, void *v, void ***found);

/** Insert an object into a hash table if it is not contained already.
 * \param [in]  v      The object to be inserted.
 * \param [out] found  If found != NULL, *found is set to the address of the
 *                     pointer to the already contained, or if not present,
 *                     the new object.  You can assign to **found to override.
 * \return Returns true if object is added, false if it is already contained.
 */
int                 sc_hash_insert_unique (sc_hash_t * hash, void *v,
                                           void ***found);

/** Remove an object from a hash table.
 * \param [in]  v      The object to be removed.
 * \param [out] found  If found != NULL, *found is set to the object
                       that is removed if that exists.
 * \return Returns true if object is found, false if is not contained.
 */
int                 sc_hash_remove (sc_hash_t * hash, void *v, void **found);

/** Invoke a callback for every member of the hash table.
 * The functions hash_fn and equal_fn are not called by this function.
 */
void                sc_hash_foreach (sc_hash_t * hash, sc_hash_foreach_t fn);

/** Compute and print statistical information about the occupancy.
 */
void                sc_hash_print_statistics (int package_id,
                                              int log_priority,
                                              sc_hash_t * hash);

typedef struct sc_hash_array_data
{
  sc_array_t         *pa;
  sc_hash_function_t  hash_fn;
  sc_equal_function_t equal_fn;
  void               *user_data;
  void               *current_item;
}
sc_hash_array_data_t;

/** The sc_hash_array implements an array backed up by a hash table.
 * This enables O(1) access for array elements.
 */
typedef struct sc_hash_array
{
  /* implementation variables */
  sc_array_t          a;
  sc_hash_array_data_t internal_data;
  sc_hash_t          *h;
}
sc_hash_array_t;

/** Calculate the memory used by a hash array.
 * \param [in] ha          The hash array.
 * \return                 Memory used in bytes.
 */
size_t              sc_hash_array_memory_used (sc_hash_array_t * ha);

/** Create a new hash array.
 * \param [in] elem_size   Size of one array element in bytes.
 * \param [in] hash_fn     Function to compute the hash value.
 * \param [in] equal_fn    Function to test two objects for equality.
 */
sc_hash_array_t    *sc_hash_array_new (size_t elem_size,
                                       sc_hash_function_t hash_fn,
                                       sc_equal_function_t equal_fn,
                                       void *user_data);

/** Destroy a hash array.
 */
void                sc_hash_array_destroy (sc_hash_array_t * hash_array);

/** Check the internal consistency of a hash array.
 */
int                 sc_hash_array_is_valid (sc_hash_array_t * hash_array);

/** Remove all elements from the hash array.
 * \param [in,out] hash_array   Hash array to truncate.
 */
void                sc_hash_array_truncate (sc_hash_array_t * hash_array);

/** Check if an object is contained in a hash array.
 *
 * \param [in]  v          A pointer to the object.
 * \param [out] position   If position != NULL, *position is set to the
 *                         array position of the already contained object
 *                         if found.
 * \return                 Returns true if object is found, false otherwise.
 */
int                 sc_hash_array_lookup (sc_hash_array_t * hash_array,
                                          void *v, size_t * position);

/** Insert an object into a hash array if it is not contained already.
 * The object is not copied into the array.  Use the return value for that.
 * New objects are guaranteed to be added at the end of the array.
 *
 * \param [in]  v          A pointer to the object.  Used for search only.
 * \param [out] position   If position != NULL, *position is set to the
 *                         array position of the already contained, or if
 *                         not present, the new object.
 * \return                 Returns NULL if the object is already contained.
 *                         Otherwise returns its new address in the array.
 */
void               *sc_hash_array_insert_unique (sc_hash_array_t * hash_array,
                                                 void *v, size_t * position);

/** Extract the array data from a hash array and destroy everything else.
 * \param [in] hash_array   The hash array is destroyed after extraction.
 * \param [in] rip          Array structure that will be overwritten.
 *                          All previous array data (if any) will be leaked.
 *                          The filled array can be freed with sc_array_reset.
 */
void                sc_hash_array_rip (sc_hash_array_t * hash_array,
                                       sc_array_t * rip);

/** The sc_recycle_array object provides an array of slots that can be reused.
 *
 * It keeps a list of free slots in the array which will be used for insertion
 * while available.  Otherwise, the array is grown.
 */
typedef struct sc_recycle_array
{
  /* interface variables */
  size_t              elem_count;       /* number of valid entries */

  /* implementation variables */
  sc_array_t          a;
  sc_array_t          f;
}
sc_recycle_array_t;

/** Initialize a recycle array.
 *
 * \param [in] elem_size   Size of the objects to be stored in the array.
 */
void                sc_recycle_array_init (sc_recycle_array_t * rec_array,
                                           size_t elem_size);

/** Reset a recycle array.
 *
 * As with all _reset functions, calling _init, then any array operations,
 * then _reset is memory neutral.
 */
void                sc_recycle_array_reset (sc_recycle_array_t * rec_array);

/** Insert an object into the recycle array.
 * The object is not copied into the array.  Use the return value for that.
 *
 * \param [out] position   If position != NULL, *position is set to the
 *                         array position of the inserted object.
 * \return                 Returns the new address of the object in the array.
 */
void               *sc_recycle_array_insert (sc_recycle_array_t * rec_array,
                                             size_t * position);

/** Remove an object from the recycle array.  It must be valid.
 *
 * \param [in] position   Index into the array for the object to remove.
 * \return                The pointer to the removed object.  Will be valid
 *                        as long as no other function is called
 *                        on this recycle array.
 */
void               *sc_recycle_array_remove (sc_recycle_array_t * rec_array,
                                             size_t position);

SC_EXTERN_C_END;

#endif /* !SC_CONTAINERS_H */<|MERGE_RESOLUTION|>--- conflicted
+++ resolved
@@ -529,7 +529,6 @@
  */
 sc_mempool_t       *sc_mempool_new (size_t elem_size);
 
-<<<<<<< HEAD
 /** Creates a new mempool structure with the zero_and_persist option on.
  * The memory of newly created elements is zero'd out, and the contents of an
  * element are not touched between freeing and re-returning it.
@@ -537,15 +536,17 @@
  * \return Returns an allocated and initialized memory pool.
  */
 sc_mempool_t       *sc_mempool_new_zero_and_persist (size_t elem_size);
-=======
-void                sc_mempool_init (sc_mempool_t * mempool, size_t elem_size);
->>>>>>> 34586e04
+
+/** Same as sc_mempool_new, but for an already allocated sc_mempool_t pointer. */
+void                sc_mempool_init (sc_mempool_t * mempool,
+                                     size_t elem_size);
 
 /** Destroys a mempool structure.
  * All elements that are still in use are invalidated.
  */
 void                sc_mempool_destroy (sc_mempool_t * mempool);
 
+/** Same as sc_mempool_destroy, but does not free the pointer */
 void                sc_mempool_reset (sc_mempool_t * mempool);
 
 /** Invalidates all previously returned pointers, resets count to 0.
