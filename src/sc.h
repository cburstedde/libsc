/*
  This file is part of the SC Library.
  The SC Library provides support for parallel scientific applications.

  Copyright (C) 2010 The University of Texas System
  Additional copyright (C) 2011 individual authors

  The SC Library is free software; you can redistribute it and/or
  modify it under the terms of the GNU Lesser General Public
  License as published by the Free Software Foundation; either
  version 2.1 of the License, or (at your option) any later version.

  The SC Library is distributed in the hope that it will be useful,
  but WITHOUT ANY WARRANTY; without even the implied warranty of
  MERCHANTABILITY or FITNESS FOR A PARTICULAR PURPOSE.  See the GNU
  Lesser General Public License for more details.

  You should have received a copy of the GNU Lesser General Public
  License along with the SC Library; if not, write to the Free Software
  Foundation, Inc., 51 Franklin Street, Fifth Floor, Boston, MA
  02110-1301, USA.
*/

/** \file sc.h
 *
 * Support for process management (memory allocation, logging, etc.)
 */

/** \defgroup sc libsc
 *
 * The SC Library provides support for parallel scientific applications.
 */

#ifndef SC_H
#define SC_H

/* we set the GNU feature test macro before including anything */
#ifndef _GNU_SOURCE
#define _GNU_SOURCE
#endif

/* include the libsc config header first */
#include <sc_config.h>
#ifndef _sc_const
/** Portable way to work with really old compilers without const. */
#define _sc_const const
#endif
#ifndef _sc_restrict
/** Portable way to work with really old compilers without restrict. */
#define _sc_restrict restrict
#endif

/** Test for gcc version without features.h. */
#define SC_CALC_VERSION(major,minor,patchlevel) \
                       (((major) * 1000 + (minor)) * 1000 + (patchlevel))
#ifdef __GNUC__
#define SC_GCC_VERSION \
        SC_CALC_VERSION(__GNUC__, __GNUC_MINOR__, __GNUC_PATCHLEVEL__)
#else
/** Assemble GCC version using a 1000-per-digit scheme. */
#define SC_GCC_VERSION \
        SC_CALC_VERSION (0, 0, 0)
#endif

/* use this feature macro, be minimally invasive */
#ifdef SC_ENABLE_MEMALIGN
/* we disable the system-provided functions for the time being */
#ifdef SC_HAVE_ANY_MEMALIGN
#undef SC_HAVE_ANY_MEMALIGN
#endif
/* if system-provided functions are needed, give them the prototype */
#ifdef SC_HAVE_ANY_MEMALIGN
#ifndef SC_HAVE_POSIX_MEMALIGN
#ifdef SC_HAVE_ALIGNED_ALLOC
#define _ISOC11_SOURCE
#endif
#endif
#endif
/* done with memalign macros */
#endif

/* disable global counters that are not thread-safe (say when using TBB) */
#ifndef SC_ENABLE_USE_COUNTERS
#define SC_NOCOUNT_MALLOC
#define SC_NOCOUNT_REFCOUNT
#define SC_NOCOUNT_LOGINDENT
#endif

/* use this in case mpi.h includes stdint.h */

#ifndef __STDC_LIMIT_MACROS
/** Activate C99 limit macros for older C++ compilers. */
#define __STDC_LIMIT_MACROS
#endif
#ifndef __STDC_CONSTANT_MACROS
/** Activate C99 constant macros for older C++ compilers. */
#define __STDC_CONSTANT_MACROS
#endif

/* include MPI before stdio.h */

#ifdef SC_ENABLE_MPI
#include <mpi.h>
#else
#ifdef MPI_SUCCESS
#error "mpi.h is included.  Use --enable-mpi."
#endif
#endif

/* include system headers */
#define _USE_MATH_DEFINES
#include <math.h>
<<<<<<< HEAD

=======
/* define math constants incase _XOPEN_SOURCE != 500 */
#ifndef M_E
#define M_E 2.71828182845904523536
#endif
#ifndef M_LOG2E
#define M_LOG2E 1.44269504088896340736
#endif
#ifndef M_LOG10E
#define M_LOG10E 0.434294481903251827651
#endif
#ifndef M_LN2
#define M_LN2 0.693147180559945309417
#endif
#ifndef M_LN10
#define M_LN10 2.30258509299404568402
#endif
#ifndef M_PI
#define M_PI 3.14159265358979323846
#endif
#ifndef M_PI_2
#define M_PI_2 1.57079632679489661923
#endif
#ifndef M_PI_4
#define M_PI_4 0.785398163397448309616
#endif
#ifndef M_1_PI
#define M_1_PI 0.318309886183790671538
#endif
#ifndef M_2_PI
#define M_2_PI 0.636619772367581343076
#endif
#ifndef M_2_SQRTPI
#define M_2_SQRTPI 1.12837916709551257390
#endif
#ifndef M_SQRT2
#define M_SQRT2 1.41421356237309504880
#endif
#ifndef M_SQRT1_2
#define M_SQRT1_2 0.707106781186547524401
#endif
>>>>>>> 56a897d4
#include <ctype.h>
#include <float.h>
#ifndef _MSC_VER
#include <libgen.h>
#endif
#include <limits.h>
#include <stdarg.h>
#include <stddef.h>
#ifdef SC_HAVE_STDINT_H
#include <stdint.h>
#endif
#include <stdio.h>
#ifdef SC_HAVE_STDLIB_H
#include <stdlib.h>
#endif
#ifdef SC_HAVE_STRING_H
#include <string.h>
#endif
#ifdef SC_HAVE_TIME_H
#include <time.h>
#endif
#ifdef SC_HAVE_UNISTD_H
#include <unistd.h>
#elif defined(_WIN32)
#include  <BaseTsd.h>
typedef SSIZE_T ssize_t;
#endif

/* definitions to allow user code to query the sc library */
/** Indicate that we do not modify the communicator in sc_init. */
#define SC_INIT_COMM_CLEAN

/* provide extern C defines */

/* The hacks below enable semicolons after the SC_EXTERN_C_ macros
 * and also take care of the different semantics of () / (...) */
#ifdef __cplusplus
#define SC_EXTERN_C_BEGIN       extern "C" { void sc_extern_c_hack_1 (void)
#define SC_EXTERN_C_END                    } void sc_extern_c_hack_2 (void)
#define SC_NOARGS               ...
#else
#define SC_EXTERN_C_BEGIN                    void sc_extern_c_hack_3 (void)
#define SC_EXTERN_C_END                      void sc_extern_c_hack_4 (void)
/** For compatibility of varargs with C++ */
#define SC_NOARGS
#endif

/* this libsc header is always included */
#include <sc_mpi.h>

SC_EXTERN_C_BEGIN;

/* extern variables */

/** Lookup table to provide fast base-2 logarithm of integers. */
extern const int    sc_log2_lookup_table[256];

/** libsc allows for multiple packages to use their own log priorities etc.
 * This is the package id for core sc functions, which is meant to be read only.
 * It starts out with a value of -1, which is fine by itself.
 * It is set to a non-negative value by the (optional) \ref sc_init.
 */
extern int          sc_package_id;

/** Optional trace file for logging (see \ref sc_init).
 * Initialized to NULL. */
extern FILE        *sc_trace_file;

/** Optional minimum log priority for messages that go into the trace file. */
extern int          sc_trace_prio;

/** Define machine epsilon for the double type. */
#define SC_EPS               2.220446049250313e-16

/** Define 1000 times the machine epsilon for the double type. */
#define SC_1000_EPS (1000. * 2.220446049250313e-16)

/* check macros, always enabled */

/** A macro to do and return nothing as an expression. */
#define SC_NOOP() ((void) (0))
#define SC_ABORT(s)                             \
  sc_abort_verbose (__FILE__, __LINE__, (s))
#define SC_ABORT_NOT_REACHED() SC_ABORT ("Unreachable code")
#define SC_CHECK_ABORT(q,s)                     \
  ((q) ? (void) 0 : SC_ABORT (s))
#define SC_CHECK_MPI(r) SC_CHECK_ABORT ((r) == sc_MPI_SUCCESS, "MPI error")
#define SC_CHECK_ZLIB(r) SC_CHECK_ABORT ((r) == Z_OK, "zlib error")

/*
 * C++98 does not allow variadic macros
 * 1. Declare a default variadic function for C and C++
 * 2. Use macros in C instead of the function
 * This loses __FILE__ and __LINE__ in the C++ ..F log functions
 */
void                SC_ABORTF (const char *fmt, ...)
  __attribute__ ((format (printf, 1, 2)))
  __attribute__ ((noreturn));
void                SC_CHECK_ABORTF (int success, const char *fmt, ...)
  __attribute__ ((format (printf, 2, 3)));
#ifndef __cplusplus
#define SC_ABORTF(fmt,...)                                      \
  sc_abort_verbosef (__FILE__, __LINE__, (fmt), __VA_ARGS__)
#define SC_CHECK_ABORTF(q,fmt,...)                      \
  ((q) ? (void) 0 : SC_ABORTF (fmt, __VA_ARGS__))
#endif
#define SC_ABORT1(fmt,a)                                \
  sc_abort_verbosef (__FILE__, __LINE__, (fmt), (a))
#define SC_ABORT2(fmt,a,b)                                      \
  sc_abort_verbosef (__FILE__, __LINE__, (fmt), (a), (b))
#define SC_ABORT3(fmt,a,b,c)                                    \
  sc_abort_verbosef (__FILE__, __LINE__, (fmt), (a), (b), (c))
#define SC_ABORT4(fmt,a,b,c,d)                                          \
  sc_abort_verbosef (__FILE__, __LINE__, (fmt), (a), (b), (c), (d))
#define SC_ABORT5(fmt,a,b,c,d,e)                                        \
  sc_abort_verbosef (__FILE__, __LINE__, (fmt), (a), (b), (c), (d), (e))
#define SC_ABORT6(fmt,a,b,c,d,e,f)                                      \
  sc_abort_verbosef (__FILE__, __LINE__, (fmt), (a), (b), (c), (d), (e), (f))
#define SC_CHECK_ABORT1(q,fmt,a)                \
  ((q) ? (void) 0 : SC_ABORT1 ((fmt), (a)))
#define SC_CHECK_ABORT2(q,fmt,a,b)                      \
  ((q) ? (void) 0 : SC_ABORT2 ((fmt), (a), (b)))
#define SC_CHECK_ABORT3(q,fmt,a,b,c)                    \
  ((q) ? (void) 0 : SC_ABORT3 ((fmt), (a), (b), (c)))
#define SC_CHECK_ABORT4(q,fmt,a,b,c,d)                          \
  ((q) ? (void) 0 : SC_ABORT4 ((fmt), (a), (b), (c), (d)))
#define SC_CHECK_ABORT5(q,fmt,a,b,c,d,e)                        \
  ((q) ? (void) 0 : SC_ABORT5 ((fmt), (a), (b), (c), (d), (e)))
#define SC_CHECK_ABORT6(q,fmt,a,b,c,d,e,f)                              \
  ((q) ? (void) 0 : SC_ABORT6 ((fmt), (a), (b), (c), (d), (e), (f)))

/* assertions, only enabled in debug mode */

#ifdef SC_ENABLE_DEBUG
#define SC_ASSERT(c) SC_CHECK_ABORT ((c), "Assertion '" #c "'")
#define SC_EXECUTE_ASSERT_FALSE(expression)                             \
  do { int _sc_i = (int) (expression);                                  \
       SC_CHECK_ABORT (!_sc_i, "Expected false: '" #expression "'");    \
  } while (0)
#define SC_EXECUTE_ASSERT_TRUE(expression)                              \
  do { int _sc_i = (int) (expression);                                  \
       SC_CHECK_ABORT (_sc_i, "Expected true: '" #expression "'");      \
  } while (0)
#else
#define SC_ASSERT(c) SC_NOOP ()
#define SC_EXECUTE_ASSERT_FALSE(expression) \
  do { (void) (expression); } while (0)
#define SC_EXECUTE_ASSERT_TRUE(expression) \
  do { (void) (expression); } while (0)
#endif

/* macros for memory allocation, will abort if out of memory */

#define SC_ALLOC(t,n)         (t *) sc_malloc (sc_package_id, (n) * sizeof(t))
#define SC_ALLOC_ZERO(t,n)    (t *) sc_calloc (sc_package_id, \
                                               (size_t) (n), sizeof(t))
#define SC_REALLOC(p,t,n)     (t *) sc_realloc (sc_package_id,          \
                                             (p), (n) * sizeof(t))
#define SC_STRDUP(s)                sc_strdup (sc_package_id, (s))
#define SC_FREE(p)                  sc_free (sc_package_id, (p))

/* macros for memory alignment */
/* some copied from bfam: https://github.com/bfam/bfam */

#define SC_ALIGN_UP(x,n) ( ((n) <= 0) ? (x) : ((x) + (n) - 1) / (n) * (n) )

#if defined (__bgq__)
#define SC_ARG_ALIGN(p,t,n) __alignx((n), (p))
#elif defined (__ICC)
#define SC_ARG_ALIGN(p,t,n) __assume_aligned((p), (n))
#elif defined (__clang__)
#define SC_ARG_ALIGN(p,t,n) SC_NOOP ()
#elif defined (__GNUC__) || defined (__GNUG__)

#if SC_GCC_VERSION >= SC_CALC_VERSION (4, 7, 0)
#define SC_ARG_ALIGN(p,t,n) do {                              \
  (p) = (t) __builtin_assume_aligned((void *) (p), (n));      \
} while (0)
#else
#define SC_ARG_ALIGN(p,t,n) SC_NOOP ()
#endif

#else
#define SC_ARG_ALIGN(p,t,n) SC_NOOP ()
#endif

#if (defined __GNUC__) || (defined __PGI) || (defined __IBMC__)
#define SC_ATTR_ALIGN(n) __attribute__((aligned(n)))
#else
#define SC_ATTR_ALIGN(n)
#endif

/**
 * Sets n elements of a memory range to zero.
 * Assumes the pointer p is of the correct type.
 */
#define SC_BZERO(p,n) ((void) memset ((p), 0, (n) * sizeof (*(p))))

/* min, max and square helper macros */

#define SC_MIN(a,b) (((a) < (b)) ? (a) : (b))
#define SC_MAX(a,b) (((a) > (b)) ? (a) : (b))
#define SC_SQR(a) ((a) * (a))

/* hopefully fast binary logarithms and binary round up */

#define SC_LOG2_8(x) (sc_log2_lookup_table[(x)])
#define SC_LOG2_16(x) (((x) > 0xff) ?                                   \
                       (SC_LOG2_8 ((x) >> 8) + 8) : SC_LOG2_8 (x))
#define SC_LOG2_32(x) (((x) > 0xffff) ?                                 \
                       (SC_LOG2_16 ((x) >> 16)) + 16 : SC_LOG2_16 (x))
#define SC_LOG2_64(x) (((x) > 0xffffffffLL) ?                           \
                       (SC_LOG2_32 ((x) >> 32)) + 32 : SC_LOG2_32 (x))
#define SC_ROUNDUP2_32(x)                               \
  (((x) <= 0) ? 0 : (1 << (SC_LOG2_32 ((x) - 1) + 1)))
#define SC_ROUNDUP2_64(x)                               \
  (((x) <= 0) ? 0 : (1LL << (SC_LOG2_64 ((x) - 1LL) + 1)))

/* log categories */

#define SC_LC_GLOBAL      1     /**< log only for master process */
#define SC_LC_NORMAL      2     /**< log for every process */

/** \defgroup logpriorities log priorities
 *
 * Numbers designating the level of logging output.
 *
 * Priorities TRACE to VERBOSE are appropriate when all parallel processes
 * contribute log messages.  INFO and above must not clutter the output of
 * large parallel runs.  STATISTICS can be used for important measurements.
 * PRODUCTION is meant for rudimentary information on the program flow.
 * ESSENTIAL can be used for one-time messages, say at program startup.
 *
 * \ingroup sc
 */
/*@{ \ingroup logpriorities */
/* log priorities */
#define SC_LP_DEFAULT   (-1)    /**< this selects the SC default threshold */
#define SC_LP_ALWAYS      0     /**< this will log everything */
#define SC_LP_TRACE       1     /**< this will prefix file and line number */
#define SC_LP_DEBUG       2     /**< any information on the internal state */
#define SC_LP_VERBOSE     3     /**< information on conditions, decisions */
#define SC_LP_INFO        4     /**< the main things a function is doing */
#define SC_LP_STATISTICS  5     /**< important for consistency/performance */
#define SC_LP_PRODUCTION  6     /**< a few lines for a major api function */
#define SC_LP_ESSENTIAL   7     /**< this logs a few lines max per program */
#define SC_LP_ERROR       8     /**< this logs errors only */
#define SC_LP_SILENT      9     /**< this never logs anything */
/*@}*/

/** The log priority for the sc package.
 *
 */
#ifdef SC_LOG_PRIORITY
#define SC_LP_THRESHOLD SC_LOG_PRIORITY
#else
#ifdef SC_ENABLE_DEBUG
#define SC_LP_THRESHOLD SC_LP_TRACE
#else
#define SC_LP_THRESHOLD SC_LP_INFO
#endif
#endif

/* generic log macros */
#define SC_GEN_LOG(package,category,priority,s)                         \
  ((priority) < SC_LP_THRESHOLD ? (void) 0 :                            \
   sc_log (__FILE__, __LINE__, (package), (category), (priority), (s)))
#define SC_GLOBAL_LOG(p,s) SC_GEN_LOG (sc_package_id, SC_LC_GLOBAL, (p), (s))
#define SC_LOG(p,s) SC_GEN_LOG (sc_package_id, SC_LC_NORMAL, (p), (s))
void                SC_GEN_LOGF (int package, int category, int priority,
                                 const char *fmt, ...)
  __attribute__ ((format (printf, 4, 5)));
void                SC_GLOBAL_LOGF (int priority, const char *fmt, ...)
  __attribute__ ((format (printf, 2, 3)));
void                SC_LOGF (int priority, const char *fmt, ...)
  __attribute__ ((format (printf, 2, 3)));
#ifndef __cplusplus
#define SC_GEN_LOGF(package,category,priority,fmt,...)                  \
  ((priority) < SC_LP_THRESHOLD ? (void) 0 :                            \
   sc_logf (__FILE__, __LINE__, (package), (category), (priority),      \
            (fmt), __VA_ARGS__))
#define SC_GLOBAL_LOGF(p,fmt,...)                                       \
  SC_GEN_LOGF (sc_package_id, SC_LC_GLOBAL, (p), (fmt), __VA_ARGS__)
#define SC_LOGF(p,fmt,...)                                              \
  SC_GEN_LOGF (sc_package_id, SC_LC_NORMAL, (p), (fmt), __VA_ARGS__)
#endif

/* convenience global log macros will only output if identifier <= 0 */
#define SC_GLOBAL_TRACE(s) SC_GLOBAL_LOG (SC_LP_TRACE, (s))
#define SC_GLOBAL_LDEBUG(s) SC_GLOBAL_LOG (SC_LP_DEBUG, (s))
#define SC_GLOBAL_VERBOSE(s) SC_GLOBAL_LOG (SC_LP_VERBOSE, (s))
#define SC_GLOBAL_INFO(s) SC_GLOBAL_LOG (SC_LP_INFO, (s))
#define SC_GLOBAL_STATISTICS(s) SC_GLOBAL_LOG (SC_LP_STATISTICS, (s))
#define SC_GLOBAL_PRODUCTION(s) SC_GLOBAL_LOG (SC_LP_PRODUCTION, (s))
#define SC_GLOBAL_ESSENTIAL(s) SC_GLOBAL_LOG (SC_LP_ESSENTIAL, (s))
#define SC_GLOBAL_LERROR(s) SC_GLOBAL_LOG (SC_LP_ERROR, (s))
void                SC_GLOBAL_TRACEF (const char *fmt, ...)
  __attribute__ ((format (printf, 1, 2)));
void                SC_GLOBAL_LDEBUGF (const char *fmt, ...)
  __attribute__ ((format (printf, 1, 2)));
void                SC_GLOBAL_VERBOSEF (const char *fmt, ...)
  __attribute__ ((format (printf, 1, 2)));
void                SC_GLOBAL_INFOF (const char *fmt, ...)
  __attribute__ ((format (printf, 1, 2)));
void                SC_GLOBAL_STATISTICSF (const char *fmt, ...)
  __attribute__ ((format (printf, 1, 2)));
void                SC_GLOBAL_PRODUCTIONF (const char *fmt, ...)
  __attribute__ ((format (printf, 1, 2)));
void                SC_GLOBAL_ESSENTIALF (const char *fmt, ...)
  __attribute__ ((format (printf, 1, 2)));
void                SC_GLOBAL_LERRORF (const char *fmt, ...)
  __attribute__ ((format (printf, 1, 2)));
#ifndef __cplusplus
#define SC_GLOBAL_TRACEF(fmt,...)                       \
  SC_GLOBAL_LOGF (SC_LP_TRACE, (fmt), __VA_ARGS__)
#define SC_GLOBAL_LDEBUGF(fmt,...)                      \
  SC_GLOBAL_LOGF (SC_LP_DEBUG, (fmt), __VA_ARGS__)
#define SC_GLOBAL_VERBOSEF(fmt,...)                     \
  SC_GLOBAL_LOGF (SC_LP_VERBOSE, (fmt), __VA_ARGS__)
#define SC_GLOBAL_INFOF(fmt,...)                        \
  SC_GLOBAL_LOGF (SC_LP_INFO, (fmt), __VA_ARGS__)
#define SC_GLOBAL_STATISTICSF(fmt,...)                  \
  SC_GLOBAL_LOGF (SC_LP_STATISTICS, (fmt), __VA_ARGS__)
#define SC_GLOBAL_PRODUCTIONF(fmt,...)                  \
  SC_GLOBAL_LOGF (SC_LP_PRODUCTION, (fmt), __VA_ARGS__)
#define SC_GLOBAL_ESSENTIALF(fmt,...)                   \
  SC_GLOBAL_LOGF (SC_LP_ESSENTIAL, (fmt), __VA_ARGS__)
#define SC_GLOBAL_LERRORF(fmt,...)                      \
  SC_GLOBAL_LOGF (SC_LP_ERROR, (fmt), __VA_ARGS__)
#endif

/* convenience log macros that output regardless of identifier */
#define SC_TRACE(s) SC_LOG (SC_LP_TRACE, (s))
#define SC_LDEBUG(s) SC_LOG (SC_LP_DEBUG, (s))
#define SC_VERBOSE(s) SC_LOG (SC_LP_VERBOSE, (s))
#define SC_INFO(s) SC_LOG (SC_LP_INFO, (s))
#define SC_STATISTICS(s) SC_LOG (SC_LP_STATISTICS, (s))
#define SC_PRODUCTION(s) SC_LOG (SC_LP_PRODUCTION, (s))
#define SC_ESSENTIAL(s) SC_LOG (SC_LP_ESSENTIAL, (s))
#define SC_LERROR(s) SC_LOG (SC_LP_ERROR, (s))
void                SC_TRACEF (const char *fmt, ...)
  __attribute__ ((format (printf, 1, 2)));
void                SC_LDEBUGF (const char *fmt, ...)
  __attribute__ ((format (printf, 1, 2)));
void                SC_VERBOSEF (const char *fmt, ...)
  __attribute__ ((format (printf, 1, 2)));
void                SC_INFOF (const char *fmt, ...)
  __attribute__ ((format (printf, 1, 2)));
void                SC_STATISTICSF (const char *fmt, ...)
  __attribute__ ((format (printf, 1, 2)));
void                SC_PRODUCTIONF (const char *fmt, ...)
  __attribute__ ((format (printf, 1, 2)));
void                SC_ESSENTIALF (const char *fmt, ...)
  __attribute__ ((format (printf, 1, 2)));
void                SC_LERRORF (const char *fmt, ...)
  __attribute__ ((format (printf, 1, 2)));
#ifndef __cplusplus
#define SC_TRACEF(fmt,...)                      \
  SC_LOGF (SC_LP_TRACE, (fmt), __VA_ARGS__)
#define SC_LDEBUGF(fmt,...)                     \
  SC_LOGF (SC_LP_DEBUG, (fmt), __VA_ARGS__)
#define SC_VERBOSEF(fmt,...)                    \
  SC_LOGF (SC_LP_VERBOSE, (fmt), __VA_ARGS__)
#define SC_INFOF(fmt,...)                       \
  SC_LOGF (SC_LP_INFO, (fmt), __VA_ARGS__)
#define SC_STATISTICSF(fmt,...)                         \
  SC_LOGF (SC_LP_STATISTICS, (fmt), __VA_ARGS__)
#define SC_PRODUCTIONF(fmt,...)                         \
  SC_LOGF (SC_LP_PRODUCTION, (fmt), __VA_ARGS__)
#define SC_ESSENTIALF(fmt,...)                  \
  SC_LOGF (SC_LP_ESSENTIAL, (fmt), __VA_ARGS__)
#define SC_LERRORF(fmt,...)                     \
  SC_LOGF (SC_LP_ERROR, (fmt), __VA_ARGS__)
#endif

/** Macros used to convert a macro definition such as the point version
 * or some other numerical literal to a string. */
#define _SC_TOSTRING(x) #x

/** Macros used to convert a macro definition such as the point version
 * or some other numerical literal to a string. */
#define SC_TOSTRING(x) _SC_TOSTRING(x)

/* callback typedefs */

typedef void        (*sc_handler_t) (void *data);
typedef void        (*sc_log_handler_t) (FILE * log_stream,
                                         const char *filename, int lineno,
                                         int package, int category,
                                         int priority, const char *msg);
typedef void        (*sc_abort_handler_t) (void);

/* memory allocation functions, will abort if out of memory */

void               *sc_malloc (int package, size_t size);
void               *sc_calloc (int package, size_t nmemb, size_t size);
void               *sc_realloc (int package, void *ptr, size_t size);
char               *sc_strdup (int package, const char *s);
void                sc_free (int package, void *ptr);
int                 sc_memory_status (int package);
void                sc_memory_check (int package);

/** Return error count or zero if all is ok. */
int                 sc_memory_check_noerr (int package);

/* comparison functions for various integer sizes */

int                 sc_int_compare (const void *v1, const void *v2);
int                 sc_int8_compare (const void *v1, const void *v2);
int                 sc_int16_compare (const void *v1, const void *v2);
int                 sc_int32_compare (const void *v1, const void *v2);
int                 sc_int64_compare (const void *v1, const void *v2);
int                 sc_double_compare (const void *v1, const void *v2);

/** Safe version of the standard library atoi (3) function.
 * \param [in] nptr     NUL-terminated string.
 * \return              Converted integer value.  0 if no valid number.
 *                      INT_MAX on overflow, INT_MIN on underflow.
 */
int                 sc_atoi (const char *nptr);

/** Safe version of the standard library atol (3) function.
 * \param [in] nptr     NUL-terminated string.
 * \return              Converted long value.  0 if no valid number.
 *                      LONG_MAX on overflow, LONG_MIN on underflow.
 */
long                sc_atol (const char *nptr);

/** Controls the default SC log behavior.
 * \param [in] log_stream    Set stream to use by sc_logf (or NULL for stdout).
 * \param [in] log_handler   Set default SC log handler (NULL selects builtin).
 * \param [in] log_threshold Set default SC log threshold (or SC_LP_DEFAULT).
 *                           May be SC_LP_ALWAYS or SC_LP_SILENT.
 */
void                sc_set_log_defaults (FILE * log_stream,
                                         sc_log_handler_t log_handler,
                                         int log_thresold);

/** Controls the default SC abort behavior.
 * \param [in] abort_handler Set default SC above handler (NULL selects
 *                           builtin).  ***This function should not return!***
 */
void                sc_set_abort_handler (sc_abort_handler_t abort_handler);

/** The central log function to be called by all packages.
 * Dispatches the log calls by package and filters by category and priority.
 * \param [in] package   Must be a registered package id or -1.
 * \param [in] category  Must be SC_LC_NORMAL or SC_LC_GLOBAL.
 * \param [in] priority  Must be > SC_LP_ALWAYS and < SC_LP_SILENT.
 */
void                sc_log (const char *filename, int lineno,
                            int package, int category, int priority,
                            const char *msg);
void                sc_logf (const char *filename, int lineno,
                             int package, int category, int priority,
                             const char *fmt, ...)
  __attribute__ ((format (printf, 6, 7)));
void                sc_logv (const char *filename, int lineno,
                             int package, int category, int priority,
                             const char *fmt, va_list ap);

/** Add spaces to the start of a package's default log format. */
void                sc_log_indent_push_count (int package, int count);

/** Remove spaces from the start of a package's default log format. */
void                sc_log_indent_pop_count (int package, int count);

/** Add one space to the start of sc's default log format. */
void                sc_log_indent_push (void);

/** Remove one space from the start of a sc's default log format. */
void                sc_log_indent_pop (void);

/** Print a stack trace, call the abort handler and then call abort (). */
void                sc_abort (void)
  __attribute__ ((noreturn));

/** Print a message to stderr and then call sc_abort (). */
void                sc_abort_verbose (const char *filename, int lineno,
                                      const char *msg)
  __attribute__ ((noreturn));

/** Print a message to stderr and then call sc_abort (). */
void                sc_abort_verbosef (const char *filename, int lineno,
                                       const char *fmt, ...)
  __attribute__ ((format (printf, 3, 4)))
  __attribute__ ((noreturn));

/** Print a message to stderr and then call sc_abort (). */
void                sc_abort_verbosev (const char *filename, int lineno,
                                       const char *fmt, va_list ap)
  __attribute__ ((noreturn));

/** Collective abort where only root prints a message */
void                sc_abort_collective (const char *msg)
  __attribute__ ((noreturn));

/** Register a software package with SC.
 * This function must only be called before additional threads are created.
 * The logging parameters are as in sc_set_log_defaults.
 * \return                   Returns a unique package id.
 */
int                 sc_package_register (sc_log_handler_t log_handler,
                                         int log_threshold,
                                         const char *name, const char *full);

/** Query whether an identifier matches a registered package.
 * \param [in] package_id       Only a non-negative id can be registered.
 * \return                      True if and only if the package id is
 *                              non-negative and package is registered.
 */
int                 sc_package_is_registered (int package_id);

/** Acquire a pthread mutex lock.
 * If configured without --enable-pthread, this function does nothing.
 * This function must be followed with a matching \ref sc_package_unlock.
 * \param [in] package_id       Either -1 for an undefined package or
 *                              an id returned from \ref sc_package_register.
 *                              Depending on the value, the appropriate mutex
 *                              is chosen.  Thus, we may overlap locking calls
 *                              with distinct package_id.
 */
void                sc_package_lock (int package_id);

/** Release a pthread mutex lock.
 * If configured without --enable-pthread, this function does nothing.
 * This function must be follow a matching \ref sc_package_lock.
 * \param [in] package_id       Either -1 for an undefined package or
 *                              an id returned from \ref sc_package_register.
 *                              Depending on the value, the appropriate mutex
 *                              is chosen.  Thus, we may overlap locking calls
 *                              with distinct package_id.
 */
void                sc_package_unlock (int package_id);

/** Set the logging verbosity of a registered package.
 * This can be called at any point in the program, any number of times.
 * It can only lower the verbosity at and below the value of SC_LP_THRESHOLD.
 * \param [in] package_id       Must be a registered package identifier.
 */
void                sc_package_set_verbosity (int package_id,
                                              int log_priority);

/** Set the unregister behavior of sc_package_unregister().
 *
 * \param[in] package_id    Must be -1 for the default package or
 *                          the identifier of a registered package.
 * \param[in] set_abort     True if sc_package_unregister() should abort if the
 *                          number of allocs does not match the number of
 *                          frees; false otherwise.
 */
void                sc_package_set_abort_alloc_mismatch (int package_id,
                                                         int set_abort);

/** Unregister a software package with SC.
 * This function must only be called after additional threads are finished.
 */
void                sc_package_unregister (int package_id);

/** Print a summary of all packages registered with SC.
 * Uses the SC_LC_GLOBAL log category which by default only prints on rank 0.
 * \param [in] log_priority     Priority passed to sc log functions.
 */
void                sc_package_print_summary (int log_priority);

/** Sets the global program identifier (e.g. the MPI rank) and some flags.
 * This function is optional.
 * This function must only be called before additional threads are created.
 * If this function is not called or called with log_handler == NULL,
 * the default SC log handler will be used.
 * If this function is not called or called with log_threshold == SC_LP_DEFAULT,
 * the default SC log threshold will be used.
 * The default SC log settings can be changed with sc_set_log_defaults ().
 * \param [in] mpicomm          MPI communicator, can be sc_MPI_COMM_NULL.
 *                              If sc_MPI_COMM_NULL, the identifier is set to -1.
 *                              Otherwise, sc_MPI_Init must have been called.
 *                              Effectively, we just query size and rank.
 * \param [in] catch_signals    If true, signals INT and SEGV are caught.
 * \param [in] print_backtrace  If true, sc_abort prints a backtrace.
 */
void                sc_init (sc_MPI_Comm mpicomm,
                             int catch_signals, int print_backtrace,
                             sc_log_handler_t log_handler, int log_threshold);

/** Unregisters all packages, runs the memory check, removes the
 * signal handlers and resets sc_identifier and sc_root_*.
 * This function aborts on any inconsistency found unless
 * the global variable default_abort_mismatch is false.
 * This function is optional.
 * This function does not require sc_init to be called first.
 */
void                sc_finalize (void);

/** Unregisters all packages, runs the memory check, removes the
 * signal handlers and resets sc_identifier and sc_root_*.
 * This function never aborts but returns the number of errors encountered.
 * This function is optional.
 * This function does not require sc_init to be called first.
 * \return          0 when everything is consistent, nonzero otherwise.
 */
int                 sc_finalize_noabort (void);

/** Identify the root process.
 * Only meaningful between sc_init and sc_finalize and
 * with a communicator that is not sc_MPI_COMM_NULL (otherwise always true).
 *
 * \return          Return true for the root process and false otherwise.
 */
int                 sc_is_root (void);

/** Provide a string copy function.
 * \param [out] dest    Buffer of length at least \a size.
 *                      On output, not touched if NULL or \a size == 0.
 * \param [in] size     Allocation length of \a dest.
 * \param [in] src      Null-terminated string.
 * \return              Equivalent to \ref
 *                      sc_snprintf (dest, size, "%s", src).
 */
void                sc_strcopy (char *dest, size_t size, const char *src);

/** Wrap the system snprintf function, allowing for truncation.
 * The snprintf function may truncate the string written to the specified length.
 * In some cases, compilers warn when this may occur.
 * Here this is permitted behavior and we avoid the warning.
 * \param [out] str     Buffer of length at least \a size.
 *                      On output, not touched if NULL or \a size == 0.
 *                      Otherwise, "" on snprintf error or the proper result.
 * \param [in] size     Allocation length of \a str.
 * \param [in] format   Format string as in man (3) snprintf.
 */
void                sc_snprintf (char *str, size_t size,
                                 const char *format, ...)
  __attribute__ ((format (printf, 3, 4)));

/** Return the full version of libsc.
 *
 * \return          Return the version of libsc using the format
 *                  `VERSION_MAJOR.VERSION_MINOR.VERSION_POINT`,
 *                  where `VERSION_POINT` can contain dots and
 *                  characters, e.g. to indicate the additional
 *                  number of commits and a git commit hash.
 */
const char         *sc_version (void);

/** Return the major version of libsc.
 *
 * \return          Return the major version of libsc.
 */
int                 sc_version_major (void);

/** Return the minor version of libsc.
 *
 * \return          Return the minor version of libsc.
 */
int                 sc_version_minor (void);

#if 0
/* Sadly, the point version macro by autoconf doesn't work with vX and vX.Y.
   The remaining option is to use sc_version and parse its return string. */
/** Return the point version of libsc.
 *
 * \return          Return the (first part of the) point version of libsc,
 *                  without information about the additional number of commits
 *                  and commit hash.
 */
int                 sc_version_point (void);
#endif /* 0 */

SC_EXTERN_C_END;

#endif /* SC_H */<|MERGE_RESOLUTION|>--- conflicted
+++ resolved
@@ -108,12 +108,9 @@
 #endif
 
 /* include system headers */
+
 #define _USE_MATH_DEFINES
 #include <math.h>
-<<<<<<< HEAD
-
-=======
-/* define math constants incase _XOPEN_SOURCE != 500 */
 #ifndef M_E
 #define M_E 2.71828182845904523536
 #endif
@@ -153,7 +150,6 @@
 #ifndef M_SQRT1_2
 #define M_SQRT1_2 0.707106781186547524401
 #endif
->>>>>>> 56a897d4
 #include <ctype.h>
 #include <float.h>
 #ifndef _MSC_VER
