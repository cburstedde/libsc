/*
  This file is part of p4est.
  p4est is a C library to manage a collection (a forest) of multiple
  connected adaptive quadtrees or octrees in parallel.

  Copyright (C) 2010 The University of Texas System
  Written by Carsten Burstedde, Lucas C. Wilcox, and Tobin Isaac

  p4est is free software; you can redistribute it and/or modify
  it under the terms of the GNU General Public License as published by
  the Free Software Foundation; either version 2 of the License, or
  (at your option) any later version.

  p4est is distributed in the hope that it will be useful,
  but WITHOUT ANY WARRANTY; without even the implied warranty of
  MERCHANTABILITY or FITNESS FOR A PARTICULAR PURPOSE.  See the
  GNU General Public License for more details.

  You should have received a copy of the GNU General Public License
  along with p4est; if not, write to the Free Software Foundation, Inc.,
  51 Franklin Street, Fifth Floor, Boston, MA 02110-1301, USA.
*/

/** \file p4est.h
 *
 * The top-level 2D p4est interface.
 *
 * \ingroup p4est
 */

/** \defgroup p4est p4est
 *
 * The 2D version of the p4est library.
 */

#ifndef P4EST_H
#define P4EST_H

#ifdef P4EST_TO_P8EST_H
#error "The include files p4est.h and p4est_to_p8est.h cannot be combined"
#endif

/* p4est_connectivity.h includes p4est_base.h sc_containers.h */
#include <p4est_connectivity.h>

SC_EXTERN_C_BEGIN;

/** The finest level of the quadtree for representing nodes */
#define P4EST_MAXLEVEL 30

/** The finest level of the quadtree for representing quadrants */
#define P4EST_QMAXLEVEL 29

/** The length of a side of the root quadrant */
#define P4EST_ROOT_LEN ((p4est_qcoord_t) 1 << P4EST_MAXLEVEL)

/** The length of a quadrant of level l */
#define P4EST_QUADRANT_LEN(l) ((p4est_qcoord_t) 1 << (P4EST_MAXLEVEL - (l)))

/** The offset of the highest (farthest from the origin) quadrant at level l
 */
#define P4EST_LAST_OFFSET(l) (P4EST_ROOT_LEN - P4EST_QUADRANT_LEN (l))

/** The 2D quadrant datatype */
typedef struct p4est_quadrant
{
  /*@{*/
  p4est_qcoord_t      x, y;  /**< coordinates */
  /*@}*/
  int8_t              level, /**< level of refinement */
                      pad8;  /**< padding */
  int16_t             pad16; /**< padding */
  union p4est_quadrant_data
  {
    void               *user_data;      /**< never changed by p4est */
    long                user_long;      /**< never changed by p4est */
    int                 user_int;       /**< never changed by p4est */
    p4est_topidx_t      which_tree;     /**< the tree containing the quadrant
                                             (used in auxiliary octants such
                                             as the ghost octants in
                                             p4est_ghost_t) */
    struct
    {
      p4est_topidx_t      which_tree;
      int                 owner_rank;
    }
    piggy1; /**< of ghost octants, store the tree and owner rank */
    struct
    {
      p4est_topidx_t      which_tree;
      p4est_topidx_t      from_tree;
    }
    piggy2; /**< of transformed octants, store the original tree and the
                 target tree */
    struct
    {
      p4est_topidx_t      which_tree;
      p4est_locidx_t      local_num;
    }
    piggy3; /**< of ghost octants, store the tree and index in the owner's
                 numbering */
  }
  p; /**< a union of additional data attached to a quadrant */
}
p4est_quadrant_t;

/** The p4est tree datatype */
typedef struct p4est_tree
{
  sc_array_t          quadrants;             /**< locally stored quadrants */
  p4est_quadrant_t    first_desc,            /**< first local descendant */
                      last_desc;             /**< last local descendant */
  p4est_locidx_t      quadrants_offset;      /**< cumulative sum over earlier
                                                  trees on this processor
                                                  (locals only) */
  p4est_locidx_t      quadrants_per_level[P4EST_MAXLEVEL + 1];
                                             /**< locals only */
  int8_t              maxlevel;              /**< highest local quadrant level */
}
p4est_tree_t;

/** Data pertaining to selecting, inspecting, and profiling algorithms.
 * A pointer to this structure is hooked into the p4est main structure.
 * Declared in p4est_extended.h.  Used to profile important algorithms.
 */
typedef struct p4est_inspect p4est_inspect_t;

/** The p4est forest datatype */
typedef struct p4est
{
<<<<<<< HEAD
  sc_MPI_Comm         mpicomm;          /**< MPI communicator */
  int                 mpisize,          /**< number of MPI processes */
                      mpirank;          /**< this process's MPI rank */
  size_t              data_size;        /**< size of per-quadrant p.user_data
                     (see p4est_quadrant_t::p4est_quadrant_data::user_data) */
  void               *user_pointer;     /**< convenience pointer for users,
                                             never touched by p4est */

  p4est_topidx_t      first_local_tree; /**< 0-based index of first local
                                             tree, must be -1 for an empty
                                             processor */
  p4est_topidx_t      last_local_tree;  /**< 0-based index of last local
                                             tree, must be -2 for an empty
                                             processor */
  p4est_locidx_t      local_num_quadrants;   /**< number of quadrants on all
                                                  trees on this processor */
  p4est_gloidx_t      global_num_quadrants;  /**< number of quadrants on all
                                                  trees on all processors */
  p4est_gloidx_t     *global_first_quadrant; /**< first global quadrant index
                                                  for each process and 1
                                                  beyond */
  p4est_quadrant_t   *global_first_position; /**< first smallest possible quad
                                                  for each process and 1
                                                  beyond */
  p4est_connectivity_t *connectivity; /**< connectivity structure, not owned */
  sc_array_t         *trees;          /**< array of all trees */

  sc_mempool_t       *user_data_pool; /**< memory allocator for user data */
                                      /*   WARNING: This is NULL if data size
                                                    equals zero. */
  sc_mempool_t       *quadrant_pool;  /**< memory allocator for temporary
                                           quadrants */
  p4est_inspect_t    *inspect;        /**< algorithmic switches */
=======
  MPI_Comm            mpicomm;
  int                 mpisize, mpirank;
  int                 mpicomm_owned;

  size_t              data_size;        /* size of per-quadrant user_data */
  void               *user_pointer;     /* convenience pointer for users,
                                           will never be touched by p4est */

  p4est_topidx_t      first_local_tree; /* 0-based index of first local tree,
                                           must be -1 for an empty processor */
  p4est_topidx_t      last_local_tree;  /* 0-based index of last local tree,
                                           must be -2 for an empty processor */
  p4est_locidx_t      local_num_quadrants;      /* number of quadrants on all
                                                   trees on this processor */
  p4est_gloidx_t      global_num_quadrants;     /* number of quadrants on all
                                                   trees on all processors */
  p4est_gloidx_t     *global_first_quadrant;    /* first global quadrant index
                                                   for each proc and 1 beyond
                                                 */
  p4est_quadrant_t   *global_first_position;    /* first smallest possible quad
                                                   for each proc and 1 beyond
                                                 */
  p4est_connectivity_t *connectivity;   /* connectivity structure, not owned */
  sc_array_t         *trees;    /* list of all trees */

  sc_mempool_t       *user_data_pool;   /* memory allocator for user data
                                         * WARNING: This is NULL if data size
                                         *          equals zero.
                                         */
  sc_mempool_t       *quadrant_pool;    /* memory allocator
                                           for temporary quadrants */
  p4est_inspect_t    *inspect;  /* algorithmic switches */
>>>>>>> d84a4139
}
p4est_t;

/** Calculate memory usage of a forest structure.
 * The connectivity structure is not counted since it is not owned;
 * use p4est_connectivity_memory_usage (p4est->connectivity).
 * \param [in] p4est    Forest structure.
 * \return              Memory used in bytes.
 */
size_t              p4est_memory_used (p4est_t * p4est);

/** Callback function prototype to initialize the quadrant's user data.
 * \param [in] p4est         the forest
 * \param [in] which_tree    the tree containing \a quadrant
 * \param [in,out] quadrant  the quadrant to be initialized: if data_size > 0,
 *                           the data to be initialized is at
 *                           \a quadrant->p.user_data; otherwise, the
 *                           non-pointer user data (such as
 *                           \a quadrant->p.user_int) can be initialized
 */
typedef void        (*p4est_init_t) (p4est_t * p4est,
                                     p4est_topidx_t which_tree,
                                     p4est_quadrant_t * quadrant);

/** Callback function prototype to decide for refinement.
 * \param [in] p4est       the forest
 * \param [in] which_tree  the tree containing \a quadrant
 * \param [in] quadrant    the quadrant that may be refined
 * \return nonzero if the quadrant shall be refined.
 */
typedef int         (*p4est_refine_t) (p4est_t * p4est,
                                       p4est_topidx_t which_tree,
                                       p4est_quadrant_t * quadrant);

/** Callback function prototype to decide for coarsening.
 * \param [in] p4est       the forest
 * \param [in] which_tree  the tree containing \a quadrant
 * \param [in] quadrants   Pointers to 4 siblings in Morton ordering.
 * \return nonzero if the quadrants shall be replaced with their parent.
 */
typedef int         (*p4est_coarsen_t) (p4est_t * p4est,
                                        p4est_topidx_t which_tree,
                                        p4est_quadrant_t * quadrants[]);

/** Callback function prototype to calculate weights for partitioning.
 * \param [in] p4est       the forest
 * \param [in] which_tree  the tree containing \a quadrant
 * \return a 32bit integer >= 0 as the quadrant weight.
 * \note    Global sum of weights must fit into a 64bit integer.
 */
typedef int         (*p4est_weight_t) (p4est_t * p4est,
                                       p4est_topidx_t which_tree,
                                       p4est_quadrant_t * quadrant);

extern void        *P4EST_DATA_UNINITIALIZED;

/** set statically allocated quadrant to defined values */
#define P4EST_QUADRANT_INIT(q) \
  ((void) memset ((q), -1, sizeof (p4est_quadrant_t)))

/** Transform a quadrant coordinate into the space spanned by tree vertices.
 * \param [in] connectivity     Connectivity must provide the vertices.
 * \param [in] treeid           Identify the tree that contains x, y.
 * \param [in] x, y             Quadrant coordinates relative to treeid.
 * \param [out] vxy             Transformed coordinates in vertex space.
 */
void                p4est_qcoord_to_vertex (p4est_connectivity_t *
                                            connectivity,
                                            p4est_topidx_t treeid,
                                            p4est_qcoord_t x,
                                            p4est_qcoord_t y, double vxyz[3]);

/** Create a new forest.
 * The new forest consists of equi-partitioned root quadrants.
 * When there are more processors than trees, some processors are empty.
 *
 * \param [in] mpicomm       A valid MPI communicator.
 * \param [in] connectivity  This is the connectivity information that
 *                           the forest is built with.  Note the p4est
 *                           does not take ownership of the memory.
 * \param [in] data_size     This is the size of data for each quadrant which
 *                           can be zero.  Then user_data_pool is set to NULL.
 * \param [in] init_fn       Callback function to initialize the user_data
 *                           which is already allocated automatically.
 * \param [in] user_pointer  Assign to the user_pointer member of the p4est
 *                           before init_fn is called the first time.
 *
 * \return This returns a valid forest.
 *
 * \note The connectivity structure must not be destroyed
 *       during the lifetime of this forest.
 */
p4est_t            *p4est_new (sc_MPI_Comm mpicomm,
                               p4est_connectivity_t * connectivity,
                               size_t data_size,
                               p4est_init_t init_fn, void *user_pointer);

/** Destroy a p4est.
 *
 * \note The connectivity structure is not destroyed with the p4est.
 */
void                p4est_destroy (p4est_t * p4est);

/** Make a deep copy of a p4est.
 * The connectivity is not duplicated.
 * Copying of quadrant user data is optional.
 * If old and new data sizes are 0, the user_data field is copied regardless.
 * The inspect member of the copy is set to NULL.
 *
 * \param [in]  copy_data  If true, data are copied.
 *                         If false, data_size is set to 0.
 * \return  Returns a valid p4est that does not depend on the input.
 */
p4est_t            *p4est_copy (p4est_t * input, int copy_data);

/** Reset user pointer and element data.
 * When the data size is changed the quadrant data is freed and allocated.
 * The initialization callback is invoked on each quadrant.
 * Old user_data content is disregarded.
 *
 * \param [in] data_size     This is the size of data for each quadrant which
 *                           can be zero.  Then user_data_pool is set to NULL.
 * \param [in] init_fn       Callback function to initialize the user_data
 *                           which is already allocated automatically.
 *                           May be NULL.
 * \param [in] user_pointer  Assign to the user_pointer member of the p4est
 *                           before init_fn is called the first time.
 */
void                p4est_reset_data (p4est_t * p4est, size_t data_size,
                                      p4est_init_t init_fn,
                                      void *user_pointer);

/** Refine a forest.
 * \param [in,out] p4est The forest is changed in place.
 * \param [in] refine_recursive Boolean to decide on recursive refinement.
 * \param [in] refine_fn Callback function that must return true if a quadrant
 *                       shall be refined.  If refine_recursive is true,
 *                       refine_fn is called for every existing and newly
 *                       created quadrant.  Otherwise, it is called for every
 *                       existing quadrant.  It is possible that a refinement
 *                       request made by the callback is ignored.  To catch
 *                       this case, you can examine whether init_fn gets
 *                       called, or use p4est_refine_ext in p4est_extended.h
 *                       and examine whether replace_fn gets called.
 * \param [in] init_fn   Callback function to initialize the user_data of newly
 *                       created quadrants, which is already allocated.  This
 *                       function pointer may be NULL.
 */
void                p4est_refine (p4est_t * p4est,
                                  int refine_recursive,
                                  p4est_refine_t refine_fn,
                                  p4est_init_t init_fn);

/** Coarsen a forest.
 * \param [in,out] p4est  The forest is changed in place.
 * \param [in] coarsen_recursive Boolean to decide on recursive coarsening.
 * \param [in] coarsen_fn Callback function that returns true if a
 *                        family of quadrants shall be coarsened
 * \param [in] init_fn    Callback function to initialize the user_data
 *                        which is already allocated automatically.
 */
void                p4est_coarsen (p4est_t * p4est,
                                   int coarsen_recursive,
                                   p4est_coarsen_t coarsen_fn,
                                   p4est_init_t init_fn);

/** 2:1 balance the size differences of neighboring elements in a forest.
 * \param [in,out] p4est  The p4est to be worked on.
 * \param [in] btype      Balance type (face or corner/full).
 *                        Corner balance is almost never required when
 *                        discretizing a PDE; just causes smoother mesh grading.
 * \param [in] init_fn    Callback function to initialize the user_data
 *                        which is already allocated automatically.
 */
void                p4est_balance (p4est_t * p4est,
                                   p4est_connect_type_t btype,
                                   p4est_init_t init_fn);

/** Equally partition the forest.
 * The partition can be by element count or by a user-defined weight.
 *
 * The forest will be partitioned between processors such that they
 * have an approximately equal number of quadrants (or sum of weights).
 *
 * \param [in,out] p4est      The forest that will be partitioned.
 * \param [in]     allow_for_coarsening Slightly modify partition such that
 *                            quadrant families are not split between ranks.
 * \param [in]     weight_fn  A weighting function or NULL
 *                            for uniform partitioning.
 */
void                p4est_partition (p4est_t * p4est,
                                     int allow_for_coarsening,
                                     p4est_weight_t weight_fn);

/** Compute the checksum for a forest.
 * Based on quadrant arrays only. It is independent of partition and mpisize.
 * \return  Returns the checksum on processor 0 only. 0 on other processors.
 */
unsigned            p4est_checksum (p4est_t * p4est);

/** Save the complete connectivity/p4est data to disk.
 *
 * This is a collective operation that all MPI processes need to call.  All
 * processes write into the same file, so the filename given needs to be
 * identical over all parallel invocations.
 *
 * By default, we write the current processor count and partition into the file
 * header.  This makes the file depend on mpisize.  For changing this see
 * p4est_save_ext() in p4est_extended.h.
 *
 * \param [in] filename    Name of the file to write.
 * \param [in] p4est       Valid forest structure.
 * \param [in] save_data   If true, the element data is saved.
 *                         Otherwise, a data size of 0 is saved.
 * \note            Aborts on file errors.
 * \note            If p4est is not configured to use MPI-IO, some processes
 *                  return from this function before the file is complete, in
 *                  which case immediate read-access to the file may require a
 *                  call to sc_MPI_Barrier.
 */
void                p4est_save (const char *filename, p4est_t * p4est,
                                int save_data);

/** Load the complete connectivity/p4est structure from disk.
 *
 * This is a collective operation that all MPI processes need to call.  All
 * processes read from the same file, so the filename given needs to be
 * identical over all parallel invocations.
 *
 * By default, a file can only be loaded with the same number of processors
 * that it was stored with.  The defaults can be changed with p4est_load_ext()
 * in p4est_extended.h.
 *
 * \param [in] filename         Name of the file to read.
 * \param [in] mpicomm          A valid MPI communicator.
 * \param [in] data_size        Size of data for each quadrant which can be
 *                              zero.  Then user_data_pool is set to NULL.
 *                              If data_size is zero, load_data is ignored.
 * \param [in] load_data        If true, the element data is loaded.  This is
 *                              only permitted if the saved data size matches.
 *                              If false, the stored data size is ignored.
 * \param [in] user_pointer     Assign to the user_pointer member of the p4est
 *                              before init_fn is called the first time.
 * \param [out] connectivity    Connectivity must be destroyed separately.
 * \return          Returns a valid forest structure. A pointer to a valid
 *                  connectivity structure is returned through the last
 *                  argument.
 * \note            Aborts on file errors or invalid file contents.
 */
p4est_t            *p4est_load (const char *filename, sc_MPI_Comm mpicomm,
                                size_t data_size, int load_data,
                                void *user_pointer,
                                p4est_connectivity_t ** connectivity);

/** Return a pointer to an array element indexed by a p4est_topidx_t.
 * \param [in] index needs to be in [0]..[elem_count-1].
 */
/*@unused@*/
static inline p4est_tree_t *
p4est_tree_array_index (sc_array_t * array, p4est_topidx_t it)
{
  P4EST_ASSERT (array->elem_size == sizeof (p4est_tree_t));
  P4EST_ASSERT (it >= 0 && (size_t) it < array->elem_count);

  return (p4est_tree_t *) (array->array +
                           sizeof (p4est_tree_t) * (size_t) it);
}

/** Return a pointer to a quadrant array element indexed by a size_t. */
/*@unused@*/
static inline p4est_quadrant_t *
p4est_quadrant_array_index (sc_array_t * array, size_t it)
{
  P4EST_ASSERT (array->elem_size == sizeof (p4est_quadrant_t));
  P4EST_ASSERT (it < array->elem_count);

  return (p4est_quadrant_t *) (array->array + sizeof (p4est_quadrant_t) * it);
}

/** Call sc_array_push for a quadrant array. */
/*@unused@*/
static inline p4est_quadrant_t *
p4est_quadrant_array_push (sc_array_t * array)
{
  P4EST_ASSERT (array->elem_size == sizeof (p4est_quadrant_t));

  return (p4est_quadrant_t *) sc_array_push (array);
}

/** Call sc_mempool_alloc for a mempool creating quadrants. */
/*@unused@*/
static inline p4est_quadrant_t *
p4est_quadrant_mempool_alloc (sc_mempool_t * mempool)
{
  P4EST_ASSERT (mempool->elem_size == sizeof (p4est_quadrant_t));

  return (p4est_quadrant_t *) sc_mempool_alloc (mempool);
}

/** Call sc_list pop for a quadrant array. */
/*@unused@*/
static inline p4est_quadrant_t *
p4est_quadrant_list_pop (sc_list_t * list)
{
  return (p4est_quadrant_t *) sc_list_pop (list);
}

SC_EXTERN_C_END;

#endif /* !P4EST_H */<|MERGE_RESOLUTION|>--- conflicted
+++ resolved
@@ -128,10 +128,11 @@
 /** The p4est forest datatype */
 typedef struct p4est
 {
-<<<<<<< HEAD
   sc_MPI_Comm         mpicomm;          /**< MPI communicator */
   int                 mpisize,          /**< number of MPI processes */
                       mpirank;          /**< this process's MPI rank */
+  int                 mpicomm_owned;    /**< whether this communicator is
+                                             owned by the forest */
   size_t              data_size;        /**< size of per-quadrant p.user_data
                      (see p4est_quadrant_t::p4est_quadrant_data::user_data) */
   void               *user_pointer;     /**< convenience pointer for users,
@@ -162,40 +163,6 @@
   sc_mempool_t       *quadrant_pool;  /**< memory allocator for temporary
                                            quadrants */
   p4est_inspect_t    *inspect;        /**< algorithmic switches */
-=======
-  MPI_Comm            mpicomm;
-  int                 mpisize, mpirank;
-  int                 mpicomm_owned;
-
-  size_t              data_size;        /* size of per-quadrant user_data */
-  void               *user_pointer;     /* convenience pointer for users,
-                                           will never be touched by p4est */
-
-  p4est_topidx_t      first_local_tree; /* 0-based index of first local tree,
-                                           must be -1 for an empty processor */
-  p4est_topidx_t      last_local_tree;  /* 0-based index of last local tree,
-                                           must be -2 for an empty processor */
-  p4est_locidx_t      local_num_quadrants;      /* number of quadrants on all
-                                                   trees on this processor */
-  p4est_gloidx_t      global_num_quadrants;     /* number of quadrants on all
-                                                   trees on all processors */
-  p4est_gloidx_t     *global_first_quadrant;    /* first global quadrant index
-                                                   for each proc and 1 beyond
-                                                 */
-  p4est_quadrant_t   *global_first_position;    /* first smallest possible quad
-                                                   for each proc and 1 beyond
-                                                 */
-  p4est_connectivity_t *connectivity;   /* connectivity structure, not owned */
-  sc_array_t         *trees;    /* list of all trees */
-
-  sc_mempool_t       *user_data_pool;   /* memory allocator for user data
-                                         * WARNING: This is NULL if data size
-                                         *          equals zero.
-                                         */
-  sc_mempool_t       *quadrant_pool;    /* memory allocator
-                                           for temporary quadrants */
-  p4est_inspect_t    *inspect;  /* algorithmic switches */
->>>>>>> d84a4139
 }
 p4est_t;
 
