/*
  This file is part of the SC Library.
  The SC Library provides support for parallel scientific applications.

  Copyright (C) 2010 The University of Texas System

  The SC Library is free software; you can redistribute it and/or
  modify it under the terms of the GNU Lesser General Public
  License as published by the Free Software Foundation; either
  version 2.1 of the License, or (at your option) any later version.

  The SC Library is distributed in the hope that it will be useful,
  but WITHOUT ANY WARRANTY; without even the implied warranty of
  MERCHANTABILITY or FITNESS FOR A PARTICULAR PURPOSE.  See the GNU
  Lesser General Public License for more details.

  You should have received a copy of the GNU Lesser General Public
  License along with the SC Library; if not, write to the Free Software
  Foundation, Inc., 51 Franklin Street, Fifth Floor, Boston, MA
  02110-1301, USA.
*/

#include <sc_containers.h>
#ifdef SC_HAVE_ZLIB
#include <zlib.h>
#endif

/* array routines */

size_t
sc_array_memory_used (sc_array_t * array, int is_dynamic)
{
  return (is_dynamic ? sizeof (sc_array_t) : 0) +
    (SC_ARRAY_IS_OWNER (array) ? array->byte_alloc : 0);
}

sc_array_t         *
sc_array_new (size_t elem_size)
{
  sc_array_t         *array;

  array = SC_ALLOC (sc_array_t, 1);

  sc_array_init (array, elem_size);

  return array;
}

sc_array_t         *
sc_array_new_size (size_t elem_size, size_t elem_count)
{
  sc_array_t         *array;

  array = SC_ALLOC (sc_array_t, 1);

  sc_array_init_size (array, elem_size, elem_count);

  return array;
}

sc_array_t         *
sc_array_new_view (sc_array_t * array, size_t offset, size_t length)
{
  sc_array_t         *view;

  view = SC_ALLOC (sc_array_t, 1);

  sc_array_init_view (view, array, offset, length);

  return view;
}

sc_array_t         *
sc_array_new_data (void *base, size_t elem_size, size_t elem_count)
{
  sc_array_t         *view;

  view = SC_ALLOC (sc_array_t, 1);

  sc_array_init_data (view, base, elem_size, elem_count);

  return view;
}

void
sc_array_destroy (sc_array_t * array)
{
  if (SC_ARRAY_IS_OWNER (array)) {
    SC_FREE (array->array);
  }
  SC_FREE (array);
}

void
sc_array_init (sc_array_t * array, size_t elem_size)
{
  SC_ASSERT (elem_size > 0);

  array->elem_size = elem_size;
  array->elem_count = 0;
  array->byte_alloc = 0;
  array->array = NULL;
}

void
sc_array_init_size (sc_array_t * array, size_t elem_size, size_t elem_count)
{
  SC_ASSERT (elem_size > 0);

  array->elem_size = elem_size;
  array->elem_count = elem_count;
  array->byte_alloc = (ssize_t) (elem_size * elem_count);
  array->array = SC_ALLOC (char, (size_t) array->byte_alloc);
}

void
sc_array_init_view (sc_array_t * view, sc_array_t * array, size_t offset,
                    size_t length)
{
  SC_ASSERT (offset + length <= array->elem_count);

  view->elem_size = array->elem_size;
  view->elem_count = length;
  view->byte_alloc = -(ssize_t) (length * array->elem_size + 1);
  view->array = array->array + offset * array->elem_size;
}

void
sc_array_init_data (sc_array_t * view, void *base, size_t elem_size,
                    size_t elem_count)
{
  SC_ASSERT (elem_size > 0);

  view->elem_size = elem_size;
  view->elem_count = elem_count;
  view->byte_alloc = -(ssize_t) (elem_count * elem_size + 1);
  view->array = (char *) base;
}

void
sc_array_reset (sc_array_t * array)
{
  if (SC_ARRAY_IS_OWNER (array)) {
    SC_FREE (array->array);
  }
  array->array = NULL;

  array->elem_count = 0;
  array->byte_alloc = 0;
}

void
sc_array_truncate (sc_array_t * array)
{
  SC_ASSERT (SC_ARRAY_IS_OWNER (array));

  array->elem_count = 0;

#if SC_DEBUG
  SC_ASSERT (array->byte_alloc >= 0);
  memset (array->array, -1, array->byte_alloc);
#endif
}

#ifdef SC_USE_REALLOC

void
sc_array_resize (sc_array_t * array, size_t new_count)
{
  size_t              newoffs, roundup, newsize;
#ifdef SC_DEBUG
  size_t              oldoffs;
  size_t              i, minoffs;
#endif

  if (!SC_ARRAY_IS_OWNER (array)) {
    /* *INDENT-OFF* HORRIBLE indent bug */
    SC_ASSERT (new_count * array->elem_size <=
               (size_t) -(array->byte_alloc + 1));
    /* *INDENT-ON* */
    array->elem_count = new_count;
    return;
  }

  /* We know that this array is not a view now so we can call reset. */
  if (new_count == 0) {
    sc_array_reset (array);
    return;
  }

#ifdef SC_DEBUG
  oldoffs = array->elem_count * array->elem_size;
#endif
  array->elem_count = new_count;
  newoffs = array->elem_count * array->elem_size;
  roundup = (size_t) SC_ROUNDUP2_64 (newoffs);
  SC_ASSERT (roundup >= newoffs && roundup <= 2 * newoffs);

  if (newoffs > (size_t) array->byte_alloc ||
      roundup < (size_t) array->byte_alloc) {
    array->byte_alloc = (ssize_t) roundup;
  }
  else {
#ifdef SC_DEBUG
    if (newoffs < oldoffs) {
      memset (array->array + newoffs, -1, oldoffs - newoffs);
    }
    for (i = oldoffs; i < newoffs; ++i) {
      SC_ASSERT (array->array[i] == (char) -1);
    }
#endif
    return;
  }
  SC_ASSERT ((size_t) array->byte_alloc >= newoffs);

  newsize = (size_t) array->byte_alloc;
  array->array = SC_REALLOC (array->array, char, newsize);

#ifdef SC_DEBUG
  minoffs = SC_MIN (oldoffs, newoffs);
  SC_ASSERT (minoffs <= newsize);
  memset (array->array + minoffs, -1, newsize - minoffs);
#endif
}

#else /* !SC_USE_REALLOC */

void
sc_array_resize (sc_array_t * array, size_t new_count)
{
  char               *ptr;
  size_t              oldoffs, newoffs;
  size_t              roundup, newsize;
#ifdef SC_DEBUG
  size_t              i, minoffs;
#endif

  if (!SC_ARRAY_IS_OWNER (array)) {
    /* *INDENT-OFF* HORRIBLE indent bug */
    SC_ASSERT (new_count * array->elem_size <=
               (size_t) -(array->byte_alloc + 1));
    /* *INDENT-ON* */
    array->elem_count = new_count;
    return;
  }

  /* We know that this array is not a view now so we can call reset. */
  if (new_count == 0) {
    sc_array_reset (array);
    return;
  }

  oldoffs = array->elem_count * array->elem_size;
  array->elem_count = new_count;
  newoffs = array->elem_count * array->elem_size;
  roundup = (size_t) SC_ROUNDUP2_64 (newoffs);
  SC_ASSERT (roundup >= newoffs && roundup <= 2 * newoffs);

  if (newoffs > (size_t) array->byte_alloc) {
    array->byte_alloc = (ssize_t) roundup;
  }
  else {
#ifdef SC_DEBUG
    if (newoffs < oldoffs) {
      memset (array->array + newoffs, -1, oldoffs - newoffs);
    }
    for (i = oldoffs; i < newoffs; ++i) {
      SC_ASSERT (array->array[i] == (char) -1);
    }
#endif
    return;
  }
  SC_ASSERT ((size_t) array->byte_alloc >= newoffs);
  SC_ASSERT (newoffs > oldoffs);

  newsize = (size_t) array->byte_alloc;
  ptr = SC_ALLOC (char, newsize);
  memcpy (ptr, array->array, oldoffs);
  SC_FREE (array->array);
  array->array = ptr;

#ifdef SC_DEBUG
  minoffs = SC_MIN (oldoffs, newoffs);
  SC_ASSERT (minoffs <= newsize);
  memset (array->array + minoffs, -1, newsize - minoffs);
#endif
}

#endif /* !SC_USE_REALLOC */

void
sc_array_copy (sc_array_t * dest, sc_array_t * src)
{
  SC_ASSERT (SC_ARRAY_IS_OWNER (dest));
  SC_ASSERT (dest->elem_size == src->elem_size);

  sc_array_resize (dest, src->elem_count);
  memcpy (dest->array, src->array, src->elem_count * src->elem_size);
}

void
sc_array_sort (sc_array_t * array, int (*compar) (const void *, const void *))
{
  qsort (array->array, array->elem_count, array->elem_size, compar);
}

int
sc_array_is_sorted (sc_array_t * array,
                    int (*compar) (const void *, const void *))
{
  const size_t        count = array->elem_count;
  size_t              zz;
  void               *vold, *vnew;

  if (count <= 1) {
    return 1;
  }

  vold = sc_array_index (array, 0);
  for (zz = 1; zz < count; ++zz) {
    vnew = sc_array_index (array, zz);
    if (compar (vold, vnew) > 0) {
      return 0;
    }
    vold = vnew;
  }

  return 1;
}

int
sc_array_is_equal (sc_array_t * array, sc_array_t * other)
{
  if (array->elem_size != other->elem_size ||
      array->elem_count != other->elem_count) {
    return 0;
  }
  return !memcmp (array->array, other->array,
                  array->elem_size * array->elem_count);
}

void
sc_array_uniq (sc_array_t * array, int (*compar) (const void *, const void *))
{
  size_t              incount, dupcount;
  size_t              i, j;
  void               *elem1, *elem2, *temp;

  SC_ASSERT (SC_ARRAY_IS_OWNER (array));

  incount = array->elem_count;
  if (incount == 0) {
    return;
  }

  dupcount = 0;                 /* count duplicates */
  i = 0;                        /* read counter */
  j = 0;                        /* write counter */
  elem1 = sc_array_index (array, 0);
  while (i < incount) {
    elem2 = ((i < incount - 1) ? sc_array_index (array, i + 1) : NULL);
    if (i < incount - 1 && compar (elem1, elem2) == 0) {
      ++dupcount;
      ++i;
    }
    else {
      if (i > j) {
        temp = sc_array_index (array, j);
        memcpy (temp, elem1, array->elem_size);
      }
      ++i;
      ++j;
    }
    elem1 = elem2;
  }
  SC_ASSERT (i == incount);
  SC_ASSERT (j + dupcount == incount);
  sc_array_resize (array, j);
}

ssize_t
sc_array_bsearch (sc_array_t * array, const void *key,
                  int (*compar) (const void *, const void *))
{
  ssize_t             is = -1;
  char               *retval;

  retval = (char *)
    bsearch (key, array->array, array->elem_count, array->elem_size, compar);

  if (retval != NULL) {
    is = (ssize_t) ((retval - array->array) / array->elem_size);
    SC_ASSERT (is >= 0 && is < (ssize_t) array->elem_count);
  }

  return is;
}

void
sc_array_split (sc_array_t * array, sc_array_t * offsets, size_t num_types,
                sc_array_type_t type_fn, void *data)
{
  const size_t        count = array->elem_count;
  size_t              zi, *zp;
  size_t              guess, low, high, type, step;

  SC_ASSERT (offsets->elem_size == sizeof (size_t));

  sc_array_resize (offsets, num_types + 1);

  /** The point of this algorithm is to put offsets[i] into its final position
   * for i = 0,...,num_types, where the final position of offsets[i] is the
   * unique index k such that type_fn (array, j, data) < i for all j < k
   * and type_fn (array, j, data) >= i for all j >= k.
   *
   * The invariants of the loop are:
   *  1) if i < step, then offsets[i] <= low, and offsets[i] is final.
   *  2) if i >= step, then low is less than or equal to the final value of
   *     offsets[i].
   *  3) for 0 <= i <= num_types, offsets[i] is greater than or equal to its
   *     final value.
   *  4) for every index k in the array with k < low,
   *     type_fn (array, k, data) < step,
   *  5) for 0 <= i < num_types,
   *     for every index k in the array with k >= offsets[i],
   *     type_fn (array, k, data) >= i.
   *  6) if i < j, offsets[i] <= offsets[j].
   *
   * Initializing offsets[0] = 0, offsets[i] = count for i > 0,
   * low = 0, and step = 1, the invariants are trivially satisfied.
   */
  zp = (size_t *) sc_array_index (offsets, 0);
  *zp = 0;
  for (zi = 1; zi <= num_types; zi++) {
    zp = (size_t *) sc_array_index (offsets, zi);
    *zp = count;
  }

  if (count == 0 || num_types <= 1) {
    return;
  }

  /** Because count > 0 we can add another invariant:
   *   7) if step < num_types, low < high = offsets[step].
   */

  low = 0;
  high = count;                 /* high = offsets[step] */
  step = 1;
  for (;;) {
    guess = low + (high - low) / 2;     /* By (7) low <= guess < high. */
    type = type_fn (array, guess, data);
    SC_ASSERT (type < num_types);
    /** If type < step, then we can set low = guess + 1 and still satisfy
     * invariant (4).  Also, because guess < high, we are assured low <= high.
     */
    if (type < step) {
      low = guess + 1;
    }
    /** If type >= step, then setting offsets[i] = guess for i = step,..., type
     * still satisfies invariant (5).  Because guess >= low, we are assured
     * low <= high, and we maintain invariant (6).
     */
    else {
      for (zi = step; zi <= type; zi++) {
        zp = (size_t *) sc_array_index (offsets, zi);
        *zp = guess;
      }
      high = guess;             /* high = offsets[step] */
    }
    /** If low = (high = offsets[step]), then by invariants (2) and (3)
     * offsets[step] is in its final position, so we can increment step and
     * still satisfy invariant (1).
     */
    while (low == high) {
      /* By invariant (6), high cannot decrease here */
      ++step;                   /* sc_array_index might be a macro */
      high = *((size_t *) sc_array_index (offsets, step));
      /** If step = num_types, then by invariant (1) we have found the final
       * positions for offsets[i] for i < num_types, and offsets[num_types] =
       * count in all situations, so we are done.
       */
      if (step == num_types) {
        return;
      }
    }
    /** To reach this point it must be true that low < high, so we preserve
     * invariant (7).
     */
  }
}

int
sc_array_is_permutation (sc_array_t * newindices)
{
  size_t              count = newindices->elem_count;
  int                *counted = SC_ALLOC_ZERO (int, count);
  size_t              zi;
  size_t              zj;
  size_t             *newind;

  SC_ASSERT (newindices->elem_size == sizeof (size_t));
  if (!newindices->elem_count) {
    SC_FREE (counted);
    return 1;
  }
  newind = (size_t *) sc_array_index (newindices, 0);

  for (zi = 0; zi < count; zi++) {
    zj = newind[zi];
    if (zj >= count) {
      SC_FREE (counted);
      return 0;
    }
    counted[zj]++;
  }

  for (zi = 0; zi < count; zi++) {
    if (counted[zi] != 1) {
      SC_FREE (counted);
      return 0;
    }
  }

  SC_FREE (counted);
  return 1;
}

/** permute an array in place.  newind[i] is the new index for the data that
 * is currently at index i. entries in newind will be altered by this
 * procedure */
void
sc_array_permute (sc_array_t * array, sc_array_t * newindices, int keepperm)
{
  size_t              zi, zj, zk;
  char               *temp = SC_ALLOC (char, array->elem_size);
  char               *carray = array->array;
  size_t              esize = array->elem_size * sizeof (char);
  size_t              count = array->elem_count;
  size_t             *newind;

  SC_ASSERT (newindices->elem_size == sizeof (size_t));
  SC_ASSERT (newindices->elem_count == count);
  SC_ASSERT (sc_array_is_permutation (newindices));
  if (!count) {
    SC_FREE (temp);
    return;
  }

  if (!keepperm) {
    newind = (size_t *) sc_array_index (newindices, 0);
  }
  else {
    newind = SC_ALLOC (size_t, count);
    memcpy (newind, sc_array_index (newindices, 0), count * sizeof (size_t));
  }

  zi = 0;
  zj = 0;

  while (zi < count) {
    /* zi is the index of the current pivot slot */
    /* zj is the old index of the data in the pivot */
    /* zk is the new index for what is in the pivot */
    zk = newind[zj];
    SC_ASSERT (zk < count);
    while (zk != zi) {
      /* vacate zk */
      memcpy (temp, carray + esize * zk, esize);
      /* copy pivot to zk */
      memcpy (carray + esize * zk, carray + esize * zi, esize);
      /* copy zk to pivot */
      memcpy (carray + esize * zi, temp, esize);
      /* what was in zk is now in the pivot zi */
      zj = zk;
      zk = newind[zk];
      SC_ASSERT (zk < count);
      /* change newind to reflect the fact that what is now in zj is what is
       * supposed to be in zj */
      newind[zj] = zj;
    }
    newind[zi] = zi;
    zj = (++zi);
  }

  if (keepperm) {
    SC_FREE (newind);
  }

  SC_FREE (temp);
}

unsigned
sc_array_checksum (sc_array_t * array)
{
#ifdef SC_HAVE_ZLIB
  uInt                bytes;
  uLong               crc;

  crc = adler32 (0L, Z_NULL, 0);
  if (array->elem_count == 0) {
    return (unsigned) crc;
  }

  bytes = (uInt) (array->elem_count * array->elem_size);
  crc = adler32 (crc, (const Bytef *) array->array, bytes);

  return (unsigned) crc;
#else
  SC_ABORT ("Configure did not find a recent enough zlib.  Abort.\n");

  return 0;
#endif
}

size_t
sc_array_pqueue_add (sc_array_t * array, void *temp,
                     int (*compar) (const void *, const void *))
{
  int                 comp;
  size_t              parent, child, swaps;
  const size_t        size = array->elem_size;
  void               *p, *c;

  /* this works on a pre-allocated array that is not a view */
  SC_ASSERT (SC_ARRAY_IS_OWNER (array));
  SC_ASSERT (array->elem_count > 0);

  /* PQUEUE FUNCTIONS ARE UNTESTED AND CURRENTLY DISABLED. */
  SC_ABORT_NOT_REACHED ();

  swaps = 0;
  child = array->elem_count - 1;
  c = array->array + (size * child);
  while (child > 0) {
    parent = (child - 1) / 2;
    p = array->array + (size * parent);

    /* compare child to parent */
    comp = compar (p, c);
    if (comp <= 0) {
      break;
    }

    /* swap child and parent */
    memcpy (temp, c, size);
    memcpy (c, p, size);
    memcpy (p, temp, size);
    ++swaps;

    /* walk up the tree */
    child = parent;
    c = p;
  }

  return swaps;
}

size_t
sc_array_pqueue_pop (sc_array_t * array, void *result,
                     int (*compar) (const void *, const void *))
{
  int                 comp;
  size_t              new_count, swaps;
  size_t              parent, child, child1;
  const size_t        size = array->elem_size;
  void               *p, *c, *c1;
  void               *temp;

  /* array must not be empty or a view */
  SC_ASSERT (SC_ARRAY_IS_OWNER (array));
  SC_ASSERT (array->elem_count > 0);

  /* PQUEUE FUNCTIONS ARE UNTESTED AND CURRENTLY DISABLED. */
  SC_ABORT_NOT_REACHED ();

  swaps = 0;
  new_count = array->elem_count - 1;

  /* extract root */
  parent = 0;
  p = array->array + (size * parent);
  memcpy (result, p, size);

  /* copy the last element to the top and reuse it as temp storage */
  temp = array->array + (size * new_count);
  if (new_count > 0) {
    memcpy (p, temp, size);
  }

  /* sift down the tree */
  while ((child = 2 * parent + 1) < new_count) {
    c = array->array + (size * child);

    /* check if child has a sibling and use that one if it is smaller */
    if ((child1 = 2 * parent + 2) < new_count) {
      c1 = array->array + (size * child1);
      comp = compar (c, c1);
      if (comp > 0) {
        child = child1;
        c = c1;
      }
    }

    /* sift down the parent if it is larger */
    comp = compar (p, c);
    if (comp <= 0) {
      break;
    }

    /* swap child and parent */
    memcpy (temp, c, size);
    memcpy (c, p, size);
    memcpy (p, temp, size);
    ++swaps;

    /* walk down the tree */
    parent = child;
    p = c;
  }

  /* we can resize down here only since we need the temp element above */
  sc_array_resize (array, new_count);

  return swaps;
}

/* mempool routines */

size_t
sc_mempool_memory_used (sc_mempool_t * mempool)
{
  return sizeof (sc_mempool_t) +
    obstack_memory_used (&mempool->obstack) +
    sc_array_memory_used (&mempool->freed, 0);
}

static void        *
sc_containers_malloc (size_t n)
{
  return sc_malloc (sc_package_id, n);
}

static void        *(*obstack_chunk_alloc) (size_t) = sc_containers_malloc;

static void
sc_containers_free (void *p)
{
  sc_free (sc_package_id, p);
}

static void         (*obstack_chunk_free) (void *) = sc_containers_free;

<<<<<<< HEAD
/** This function is static; we do not like to expose _ext functions in libsc. */
static sc_mempool_t *
sc_mempool_new_ext (size_t elem_size, int zero_and_persist)
=======
void
sc_mempool_init (sc_mempool_t * mempool, size_t elem_size)
{
  mempool->elem_size = elem_size;
  mempool->elem_count = 0;

  obstack_init (&mempool->obstack);
  sc_array_init (&mempool->freed, sizeof (void *));
}

sc_mempool_t       *
sc_mempool_new (size_t elem_size)
>>>>>>> 34586e04
{
  sc_mempool_t       *mempool;

  SC_ASSERT (elem_size > 0);
  SC_ASSERT (elem_size <= (size_t) INT_MAX);    /* obstack limited to int */

  mempool = SC_ALLOC (sc_mempool_t, 1);

<<<<<<< HEAD
  mempool->elem_size = elem_size;
  mempool->elem_count = 0;
  mempool->zero_and_persist = zero_and_persist;

  obstack_init (&mempool->obstack);
  sc_array_init (&mempool->freed, sizeof (void *));
=======
  sc_mempool_init (mempool, elem_size);
>>>>>>> 34586e04

  return mempool;
}

sc_mempool_t       *
sc_mempool_new (size_t elem_size)
{
  return sc_mempool_new_ext (elem_size, 0);
}

sc_mempool_t       *
sc_mempool_new_zero_and_persist (size_t elem_size)
{
  return sc_mempool_new_ext (elem_size, 1);
}

void
sc_mempool_reset (sc_mempool_t *mempool)
{
  sc_array_reset (&mempool->freed);
  obstack_free (&mempool->obstack, NULL);
}

void
sc_mempool_destroy (sc_mempool_t * mempool)
{
  sc_mempool_reset (mempool);
  SC_FREE (mempool);
}

void
sc_mempool_truncate (sc_mempool_t * mempool)
{
  sc_array_reset (&mempool->freed);
  obstack_free (&mempool->obstack, NULL);
  obstack_init (&mempool->obstack);
  mempool->elem_count = 0;
}

/* list routines */

size_t
sc_list_memory_used (sc_list_t * list, int is_dynamic)
{
  return (is_dynamic ? sizeof (sc_list_t) : 0) +
    (list->allocator_owned ? sc_mempool_memory_used (list->allocator) : 0);
}

sc_list_t          *
sc_list_new (sc_mempool_t * allocator)
{
  sc_list_t          *list;

  list = SC_ALLOC (sc_list_t, 1);

  list->elem_count = 0;
  list->first = NULL;
  list->last = NULL;

  if (allocator != NULL) {
    SC_ASSERT (allocator->elem_size == sizeof (sc_link_t));
    list->allocator = allocator;
    list->allocator_owned = 0;
  }
  else {
    list->allocator = sc_mempool_new (sizeof (sc_link_t));
    list->allocator_owned = 1;
  }

  return list;
}

void
sc_list_destroy (sc_list_t * list)
{

  if (list->allocator_owned) {
    sc_list_unlink (list);
    sc_mempool_destroy (list->allocator);
  }
  else {
    sc_list_reset (list);
  }
  SC_FREE (list);
}

void
sc_list_init (sc_list_t * list, sc_mempool_t * allocator)
{
  list->elem_count = 0;
  list->first = NULL;
  list->last = NULL;

  SC_ASSERT (allocator != NULL);
  SC_ASSERT (allocator->elem_size == sizeof (sc_link_t));

  list->allocator = allocator;
  list->allocator_owned = 0;
}

void
sc_list_reset (sc_list_t * list)
{
  sc_link_t          *lynk;
  sc_link_t          *temp;

  lynk = list->first;
  while (lynk != NULL) {
    temp = lynk->next;
    sc_mempool_free (list->allocator, lynk);
    lynk = temp;
    --list->elem_count;
  }
  SC_ASSERT (list->elem_count == 0);

  list->first = list->last = NULL;
}

void
sc_list_unlink (sc_list_t * list)
{
  list->first = list->last = NULL;
  list->elem_count = 0;
}

sc_link_t          *
sc_list_prepend (sc_list_t * list, void *data)
{
  sc_link_t          *lynk;

  lynk = (sc_link_t *) sc_mempool_alloc (list->allocator);
  lynk->data = data;
  lynk->next = list->first;
  list->first = lynk;
  if (list->last == NULL) {
    list->last = lynk;
  }

  ++list->elem_count;
  return lynk;
}

sc_link_t          *
sc_list_append (sc_list_t * list, void *data)
{
  sc_link_t          *lynk;

  lynk = (sc_link_t *) sc_mempool_alloc (list->allocator);
  lynk->data = data;
  lynk->next = NULL;
  if (list->last != NULL) {
    list->last->next = lynk;
  }
  else {
    list->first = lynk;
  }
  list->last = lynk;

  ++list->elem_count;
  return lynk;
}

sc_link_t          *
sc_list_insert (sc_list_t * list, sc_link_t * pred, void *data)
{
  sc_link_t          *lynk;

  SC_ASSERT (pred != NULL);

  lynk = (sc_link_t *) sc_mempool_alloc (list->allocator);
  lynk->data = data;
  lynk->next = pred->next;
  pred->next = lynk;
  if (pred == list->last) {
    list->last = lynk;
  }

  ++list->elem_count;
  return lynk;
}

void               *
sc_list_remove (sc_list_t * list, sc_link_t * pred)
{
  sc_link_t          *lynk;
  void               *data;

  if (pred == NULL) {
    return sc_list_pop (list);
  }

  SC_ASSERT (list->first != NULL && list->last != NULL);
  SC_ASSERT (pred->next != NULL);

  lynk = pred->next;
  pred->next = lynk->next;
  data = lynk->data;
  if (list->last == lynk) {
    list->last = pred;
  }
  sc_mempool_free (list->allocator, lynk);

  --list->elem_count;
  return data;
}

void               *
sc_list_pop (sc_list_t * list)
{
  sc_link_t          *lynk;
  void               *data;

  SC_ASSERT (list->first != NULL && list->last != NULL);

  lynk = list->first;
  list->first = lynk->next;
  data = lynk->data;
  sc_mempool_free (list->allocator, lynk);
  if (list->first == NULL) {
    list->last = NULL;
  }

  --list->elem_count;
  return data;
}

/* hash table routines */

unsigned
sc_hash_function_string (const void *s, const void *u)
{
  int                 j;
  unsigned            h;
  unsigned            a, b, c;
  const char         *sp = (const char *) s;

  j = 0;
  h = 0;
  a = b = c = 0;
  for (;;) {
    if (*sp) {
      h += *sp++;
    }

    if (++j == 4) {
      a += h;
      h = 0;
    }
    else if (j == 8) {
      b += h;
      h = 0;
    }
    else if (j == 12) {
      c += h;
      sc_hash_mix (a, b, c);
      if (!*sp) {
        sc_hash_final (a, b, c);
        return c;
      }
      j = 0;
      h = 0;
    }
    else {
      h <<= 8;
    }
  }
}

size_t
sc_hash_memory_used (sc_hash_t * hash)
{
  return sizeof (sc_hash_t) +
    sc_array_memory_used (hash->slots, 1) +
    (hash->allocator_owned ? sc_mempool_memory_used (hash->allocator) : 0);
}

static const size_t sc_hash_minimal_size = (size_t) ((1 << 8) - 1);
static const size_t sc_hash_shrink_interval = (size_t) (1 << 8);

static void
sc_hash_maybe_resize (sc_hash_t * hash)
{
  size_t              i, j;
  size_t              new_size, new_count;
  sc_list_t          *old_list, *new_list;
  sc_link_t          *lynk, *temp;
  sc_array_t         *new_slots;
  sc_array_t         *old_slots = hash->slots;

  SC_ASSERT (old_slots->elem_count > 0);

  ++hash->resize_checks;
  if (hash->elem_count >= 4 * old_slots->elem_count) {
    new_size = 4 * old_slots->elem_count - 1;
  }
  else if (hash->elem_count <= old_slots->elem_count / 4) {
    new_size = old_slots->elem_count / 4 + 1;
    if (new_size < sc_hash_minimal_size) {
      return;
    }
  }
  else {
    return;
  }
  ++hash->resize_actions;

  /* allocate new slot array */
  new_slots = sc_array_new (sizeof (sc_list_t));
  sc_array_resize (new_slots, new_size);
  for (i = 0; i < new_size; ++i) {
    new_list = (sc_list_t *) sc_array_index (new_slots, i);
    sc_list_init (new_list, hash->allocator);
  }

  /* go through the old slots and move data to the new slots */
  new_count = 0;
  for (i = 0; i < old_slots->elem_count; ++i) {
    old_list = (sc_list_t *) sc_array_index (old_slots, i);
    lynk = old_list->first;
    while (lynk != NULL) {
      /* insert data into new slot list */
      j = hash->hash_fn (lynk->data, hash->user_data) % new_size;
      new_list = (sc_list_t *) sc_array_index (new_slots, j);
      (void) sc_list_prepend (new_list, lynk->data);
      ++new_count;

      /* remove old list element */
      temp = lynk->next;
      sc_mempool_free (old_list->allocator, lynk);
      lynk = temp;
      --old_list->elem_count;
    }
    SC_ASSERT (old_list->elem_count == 0);
    old_list->first = old_list->last = NULL;
  }
  SC_ASSERT (new_count == hash->elem_count);

  /* replace old slots by new slots */
  sc_array_destroy (old_slots);
  hash->slots = new_slots;
}

sc_hash_t          *
sc_hash_new (sc_hash_function_t hash_fn, sc_equal_function_t equal_fn,
             void *user_data, sc_mempool_t * allocator)
{
  size_t              i;
  sc_hash_t          *hash;
  sc_list_t          *list;
  sc_array_t         *slots;

  hash = SC_ALLOC (sc_hash_t, 1);

  if (allocator != NULL) {
    SC_ASSERT (allocator->elem_size == sizeof (sc_link_t));
    hash->allocator = allocator;
    hash->allocator_owned = 0;
  }
  else {
    hash->allocator = sc_mempool_new (sizeof (sc_link_t));
    hash->allocator_owned = 1;
  }

  hash->elem_count = 0;
  hash->resize_checks = 0;
  hash->resize_actions = 0;
  hash->hash_fn = hash_fn;
  hash->equal_fn = equal_fn;
  hash->user_data = user_data;

  hash->slots = slots = sc_array_new (sizeof (sc_list_t));
  sc_array_resize (slots, sc_hash_minimal_size);
  for (i = 0; i < slots->elem_count; ++i) {
    list = (sc_list_t *) sc_array_index (slots, i);
    sc_list_init (list, hash->allocator);
  }

  return hash;
}

void
sc_hash_destroy (sc_hash_t * hash)
{
  if (hash->allocator_owned) {
    /* in this case we don't need to clean up each list separately: O(1) */
    sc_mempool_destroy (hash->allocator);
  }
  else {
    /* return all list elements to the allocator: requires O(N) */
    sc_hash_truncate (hash);
  }
  sc_array_destroy (hash->slots);

  SC_FREE (hash);
}

void
sc_hash_truncate (sc_hash_t * hash)
{
  size_t              i;
  size_t              count;
  sc_list_t          *list;
  sc_array_t         *slots = hash->slots;

  if (hash->elem_count == 0) {
    return;
  }

  if (hash->allocator_owned) {
    sc_hash_unlink (hash);
    sc_mempool_truncate (hash->allocator);
    return;
  }

  /* return all list elements to the outside memory allocator */
  for (i = 0, count = 0; i < slots->elem_count; ++i) {
    list = (sc_list_t *) sc_array_index (slots, i);
    count += list->elem_count;
    sc_list_reset (list);
  }
  SC_ASSERT (count == hash->elem_count);

  hash->elem_count = 0;
}

void
sc_hash_unlink (sc_hash_t * hash)
{
  size_t              i, count;
  sc_list_t          *list;
  sc_array_t         *slots = hash->slots;

  for (i = 0, count = 0; i < slots->elem_count; ++i) {
    list = (sc_list_t *) sc_array_index (slots, i);
    count += list->elem_count;
    sc_list_unlink (list);
  }
  SC_ASSERT (count == hash->elem_count);

  hash->elem_count = 0;
}

void
sc_hash_unlink_destroy (sc_hash_t * hash)
{
  if (hash->allocator_owned) {
    sc_mempool_destroy (hash->allocator);
  }
  sc_array_destroy (hash->slots);

  SC_FREE (hash);
}

int
sc_hash_lookup (sc_hash_t * hash, void *v, void ***found)
{
  size_t              hval;
  sc_list_t          *list;
  sc_link_t          *lynk;

  hval = hash->hash_fn (v, hash->user_data) % hash->slots->elem_count;
  list = (sc_list_t *) sc_array_index (hash->slots, hval);

  for (lynk = list->first; lynk != NULL; lynk = lynk->next) {
    /* check if an equal object is contained in the hash table */
    if (hash->equal_fn (lynk->data, v, hash->user_data)) {
      if (found != NULL) {
        *found = &lynk->data;
      }
      return 1;
    }
  }
  return 0;
}

int
sc_hash_insert_unique (sc_hash_t * hash, void *v, void ***found)
{
  size_t              hval;
  sc_list_t          *list;
  sc_link_t          *lynk;

  hval = hash->hash_fn (v, hash->user_data) % hash->slots->elem_count;
  list = (sc_list_t *) sc_array_index (hash->slots, hval);

  /* check if an equal object is already contained in the hash table */
  for (lynk = list->first; lynk != NULL; lynk = lynk->next) {
    if (hash->equal_fn (lynk->data, v, hash->user_data)) {
      if (found != NULL) {
        *found = &lynk->data;
      }
      return 0;
    }
  }

  /* append new object to the list */
  (void) sc_list_append (list, v);
  if (found != NULL) {
    *found = &list->last->data;
  }
  ++hash->elem_count;

  /* check for resize at specific intervals and reassign output */
  if (hash->elem_count % hash->slots->elem_count == 0) {
    sc_hash_maybe_resize (hash);
    if (found != NULL) {
      SC_EXECUTE_ASSERT_TRUE (sc_hash_lookup (hash, v, found));
    }
  }

  return 1;
}

int
sc_hash_remove (sc_hash_t * hash, void *v, void **found)
{
  size_t              hval;
  sc_list_t          *list;
  sc_link_t          *lynk, *prev;

  hval = hash->hash_fn (v, hash->user_data) % hash->slots->elem_count;
  list = (sc_list_t *) sc_array_index (hash->slots, hval);

  prev = NULL;
  for (lynk = list->first; lynk != NULL; lynk = lynk->next) {
    /* check if an equal object is contained in the hash table */
    if (hash->equal_fn (lynk->data, v, hash->user_data)) {
      if (found != NULL) {
        *found = lynk->data;
      }
      (void) sc_list_remove (list, prev);
      --hash->elem_count;

      /* check for resize at specific intervals and return */
      if (hash->elem_count % sc_hash_shrink_interval == 0) {
        sc_hash_maybe_resize (hash);
      }
      return 1;
    }
    prev = lynk;
  }
  return 0;
}

void
sc_hash_foreach (sc_hash_t * hash, sc_hash_foreach_t fn)
{
  size_t              slot;
  sc_list_t          *list;
  sc_link_t          *lynk;

  for (slot = 0; slot < hash->slots->elem_count; ++slot) {
    list = (sc_list_t *) sc_array_index (hash->slots, slot);
    for (lynk = list->first; lynk != NULL; lynk = lynk->next) {
      if (!fn (&lynk->data, hash->user_data)) {
        return;
      }
    }
  }
}

void
sc_hash_print_statistics (int package_id, int log_priority, sc_hash_t * hash)
{
  size_t              i;
  double              a, sum, squaresum;
  double              divide, avg, sqr, std;
  sc_list_t          *list;
  sc_array_t         *slots = hash->slots;

  sum = 0.;
  squaresum = 0.;
  for (i = 0; i < slots->elem_count; ++i) {
    list = (sc_list_t *) sc_array_index (slots, i);
    a = (double) list->elem_count;
    sum += a;
    squaresum += a * a;
  }
  SC_ASSERT ((size_t) sum == hash->elem_count);

  divide = (double) slots->elem_count;
  avg = sum / divide;
  sqr = squaresum / divide - avg * avg;
  std = sqrt (sqr);
  SC_GEN_LOGF (package_id, SC_LC_NORMAL, log_priority,
               "Hash size %lu avg %.3g std %.3g checks %lu %lu\n",
               (unsigned long) slots->elem_count, avg, std,
               (unsigned long) hash->resize_checks,
               (unsigned long) hash->resize_actions);
}

/* hash array routines */

size_t
sc_hash_array_memory_used (sc_hash_array_t * ha)
{
  return sizeof (sc_hash_array_t) +
    sc_array_memory_used (&ha->a, 0) + sc_hash_memory_used (ha->h);
}

static unsigned
sc_hash_array_hash_fn (const void *v, const void *u)
{
  const sc_hash_array_data_t *internal_data =
    (const sc_hash_array_data_t *) u;
  long                l = (long) v;
  void               *p;

  p = (l == -1L) ? internal_data->current_item :
    sc_array_index_long (internal_data->pa, l);

  return internal_data->hash_fn (p, internal_data->user_data);
}

static int
sc_hash_array_equal_fn (const void *v1, const void *v2, const void *u)
{
  const sc_hash_array_data_t *internal_data =
    (const sc_hash_array_data_t *) u;
  long                l1 = (long) v1;
  long                l2 = (long) v2;
  void               *p1, *p2;

  p1 = (l1 == -1L) ? internal_data->current_item :
    sc_array_index_long (internal_data->pa, l1);
  p2 = (l2 == -1L) ? internal_data->current_item :
    sc_array_index_long (internal_data->pa, l2);

  return internal_data->equal_fn (p1, p2, internal_data->user_data);
}

sc_hash_array_t    *
sc_hash_array_new (size_t elem_size, sc_hash_function_t hash_fn,
                   sc_equal_function_t equal_fn, void *user_data)
{
  sc_hash_array_t    *hash_array;

  hash_array = SC_ALLOC (sc_hash_array_t, 1);

  sc_array_init (&hash_array->a, elem_size);
  hash_array->internal_data.pa = &hash_array->a;
  hash_array->internal_data.hash_fn = hash_fn;
  hash_array->internal_data.equal_fn = equal_fn;
  hash_array->internal_data.user_data = user_data;
  hash_array->internal_data.current_item = NULL;
  hash_array->h = sc_hash_new (sc_hash_array_hash_fn, sc_hash_array_equal_fn,
                               &hash_array->internal_data, NULL);

  return hash_array;
}

void
sc_hash_array_destroy (sc_hash_array_t * hash_array)
{
  sc_hash_destroy (hash_array->h);
  sc_array_reset (&hash_array->a);

  SC_FREE (hash_array);
}

int
sc_hash_array_is_valid (sc_hash_array_t * hash_array)
{
  int                 found;
  size_t              zz, position;
  void               *v;

  for (zz = 0; zz < hash_array->a.elem_count; ++zz) {
    v = sc_array_index (&hash_array->a, zz);
    found = sc_hash_array_lookup (hash_array, v, &position);
    if (!found || position != zz) {
      return 0;
    }
  }

  return 1;
}

void
sc_hash_array_truncate (sc_hash_array_t * hash_array)
{
  sc_hash_truncate (hash_array->h);
  sc_array_reset (&hash_array->a);
}

int
sc_hash_array_lookup (sc_hash_array_t * hash_array, void *v,
                      size_t * position)
{
  int                 found;
  void              **found_void;

  hash_array->internal_data.current_item = v;
  found = sc_hash_lookup (hash_array->h, (void *) (-1L), &found_void);
  hash_array->internal_data.current_item = NULL;

  if (found) {
    if (position != NULL) {
      *position = (size_t) (*found_void);
    }
    return 1;
  }
  else {
    return 0;
  }
}

void               *
sc_hash_array_insert_unique (sc_hash_array_t * hash_array, void *v,
                             size_t * position)
{
  int                 added;
  void              **found_void;

  SC_ASSERT (hash_array->a.elem_count == hash_array->h->elem_count);

  hash_array->internal_data.current_item = v;
  added = sc_hash_insert_unique (hash_array->h, (void *) (-1L), &found_void);
  hash_array->internal_data.current_item = NULL;

  if (added) {
    if (position != NULL) {
      *position = hash_array->a.elem_count;
    }
    *found_void = (void *) hash_array->a.elem_count;
    return sc_array_push (&hash_array->a);
  }
  else {
    if (position != NULL) {
      *position = (size_t) (*found_void);
    }
    return NULL;
  }
}

void
sc_hash_array_rip (sc_hash_array_t * hash_array, sc_array_t * rip)
{
  sc_hash_destroy (hash_array->h);
  memcpy (rip, &hash_array->a, sizeof (sc_array_t));

  SC_FREE (hash_array);
}

void
sc_recycle_array_init (sc_recycle_array_t * rec_array, size_t elem_size)
{
  sc_array_init (&rec_array->a, elem_size);
  sc_array_init (&rec_array->f, sizeof (size_t));

  rec_array->elem_count = 0;
}

void
sc_recycle_array_reset (sc_recycle_array_t * rec_array)
{
  SC_ASSERT (rec_array->a.elem_count ==
             rec_array->elem_count + rec_array->f.elem_count);

  sc_array_reset (&rec_array->a);
  sc_array_reset (&rec_array->f);

  rec_array->elem_count = 0;
}

void               *
sc_recycle_array_insert (sc_recycle_array_t * rec_array, size_t * position)
{
  size_t              newpos;
  void               *newitem;

  if (rec_array->f.elem_count > 0) {
    newpos = *(size_t *) sc_array_pop (&rec_array->f);
    newitem = sc_array_index (&rec_array->a, newpos);
  }
  else {
    newpos = rec_array->a.elem_count;
    newitem = sc_array_push (&rec_array->a);
  }

  if (position != NULL) {
    *position = newpos;
  }
  ++rec_array->elem_count;

  return newitem;
}

void               *
sc_recycle_array_remove (sc_recycle_array_t * rec_array, size_t position)
{
  SC_ASSERT (rec_array->elem_count > 0);

  *(size_t *) sc_array_push (&rec_array->f) = position;
  --rec_array->elem_count;

  return sc_array_index (&rec_array->a, position);
}<|MERGE_RESOLUTION|>--- conflicted
+++ resolved
@@ -751,24 +751,27 @@
 
 static void         (*obstack_chunk_free) (void *) = sc_containers_free;
 
-<<<<<<< HEAD
+/** This function is static; we do not like to expose _ext functions in libsc. */
+static void
+sc_mempool_init_ext (sc_mempool_t * mempool, size_t elem_size, int zero_and_persist)
+{
+  mempool->elem_size = elem_size;
+  mempool->elem_count = 0;
+  mempool->zero_and_persist = zero_and_persist;
+
+  obstack_init (&mempool->obstack);
+  sc_array_init (&mempool->freed, sizeof (void *));
+}
+
+void
+sc_mempool_init (sc_mempool_t * mempool, size_t elem_size)
+{
+  sc_mempool_init_ext (mempool, elem_size, 0);
+}
+
 /** This function is static; we do not like to expose _ext functions in libsc. */
 static sc_mempool_t *
 sc_mempool_new_ext (size_t elem_size, int zero_and_persist)
-=======
-void
-sc_mempool_init (sc_mempool_t * mempool, size_t elem_size)
-{
-  mempool->elem_size = elem_size;
-  mempool->elem_count = 0;
-
-  obstack_init (&mempool->obstack);
-  sc_array_init (&mempool->freed, sizeof (void *));
-}
-
-sc_mempool_t       *
-sc_mempool_new (size_t elem_size)
->>>>>>> 34586e04
 {
   sc_mempool_t       *mempool;
 
@@ -777,16 +780,7 @@
 
   mempool = SC_ALLOC (sc_mempool_t, 1);
 
-<<<<<<< HEAD
-  mempool->elem_size = elem_size;
-  mempool->elem_count = 0;
-  mempool->zero_and_persist = zero_and_persist;
-
-  obstack_init (&mempool->obstack);
-  sc_array_init (&mempool->freed, sizeof (void *));
-=======
-  sc_mempool_init (mempool, elem_size);
->>>>>>> 34586e04
+  sc_mempool_init_ext (mempool, elem_size, zero_and_persist);
 
   return mempool;
 }
