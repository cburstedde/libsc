--- conflicted
+++ resolved
@@ -17,19 +17,9 @@
   find_package(MPI COMPONENTS C REQUIRED)
 endif()
 
-<<<<<<< HEAD
-if( SC_ENABLE_OPENMP )
-  find_package(OpenMP COMPONENTS C REQUIRED)
-endif()
-
 if( SC_USE_INTERNAL_ZLIB )
   message( STATUS "Using internal zlib" )
   include( ${CMAKE_CURRENT_LIST_DIR}/zlib.cmake )
-=======
-if(zlib)
-  message(STATUS "Using builtin zlib")
-  include(${CMAKE_CURRENT_LIST_DIR}/zlib.cmake)
->>>>>>> 0b718157
 else()
   find_package( ZLIB )
   
