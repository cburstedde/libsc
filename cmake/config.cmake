--- conflicted
+++ resolved
@@ -80,34 +80,6 @@
 set(SC_ENABLE_PTHREAD ${CMAKE_USE_PTHREADS_INIT})
 set(SC_ENABLE_MEMALIGN 1)
 
-<<<<<<< HEAD
-if(MPI_FOUND)
-  set(SC_ENABLE_MPI ${MPI_FOUND})
-  check_c_source_compiles("
-  #include <mpi.h>
-  int main (void) {
-    MPI_Comm subcomm;
-    MPI_Init ((int *) 0, (char ***) 0);
-    MPI_Comm_split_type(MPI_COMM_WORLD,MPI_COMM_TYPE_SHARED,0,MPI_INFO_NULL,&subcomm);
-    MPI_Finalize ();
-    return 0;
-  }" SC_ENABLE_MPICOMMSHARED)
-  # perform check to set SC_ENABLE_MPIIO
-  include(cmake/check_mpiio.cmake)
-  check_symbol_exists(MPI_Init_thread mpi.h SC_ENABLE_MPITHREAD)
-  check_symbol_exists(MPI_Win_allocate_shared mpi.h SC_ENABLE_MPIWINSHARED)
-endif(MPI_FOUND)
-
-  check_c_source_compiles("
-  #include <mpi.h>
-  int main (void) {
-    MPI_Comm subcomm;
-    MPI_Init ((int *) 0, (char ***) 0);
-    MPI_Comm_split_type(MPI_COMM_WORLD,OMPI_COMM_TYPE_SOCKET,0,MPI_INFO_NULL,&subcomm);
-    MPI_Finalize ();
-    return 0;
-  }" SC_ENABLE_OMPICOMMSOCKET)
-=======
 # user has requested a different MPI setting, so we need to clear these cache variables to recheck
 if(NOT "${SC_ENABLE_MPI}" STREQUAL "${CACHED_SC_ENABLE_MPI}")
   unset(SC_ENABLE_MPICOMMSHARED CACHE)
@@ -135,9 +107,19 @@
   include(cmake/check_mpiaintdiff.cmake)
   # perform check of newer MPI data types
   include(cmake/check_mpitype.cmake)
-endif()
-
->>>>>>> f8c5099b
+
+  # Note: Rewrite this test in the form of the above.
+  check_c_source_compiles("
+  #include <mpi.h>
+  int main (void) {
+    MPI_Comm subcomm;
+    MPI_Init ((int *) 0, (char ***) 0);
+    MPI_Comm_split_type(MPI_COMM_WORLD,OMPI_COMM_TYPE_SOCKET,0,MPI_INFO_NULL,&subcomm);
+    MPI_Finalize ();
+    return 0;
+  }" SC_ENABLE_OMPICOMMSOCKET)
+endif()
+
 check_symbol_exists(realloc stdlib.h SC_ENABLE_USE_REALLOC)
 
 check_symbol_exists(aligned_alloc stdlib.h SC_HAVE_ALIGNED_ALLOC)
