
# This file is part of the SC Library
# Makefile.am test
# included non-recursively from toplevel directory

sc_test_programs = \
        test/sc_test_allgather \
        test/sc_test_arrays \
        test/sc_test_builtin \
        test/sc_test_io_sink \
        test/sc_test_keyvalue \
        test/sc_test_node_comm \
        test/sc_test_notify \
        test/sc_test_reduce \
        test/sc_test_search \
        test/sc_test_sort \
        test/sc_test_sortb \
<<<<<<< HEAD
        test/sc3_test_containers
=======
        test/sc_test_version \
        test/sc_test_helpers

>>>>>>> fe37e8f0
## Reenable and properly verify pqueue when it is actually used
##      test/sc_test_pqueue \

check_PROGRAMS += $(sc_test_programs)

test_sc_test_allgather_SOURCES = test/test_allgather.c
test_sc_test_arrays_SOURCES = test/test_arrays.c
test_sc_test_builtin_SOURCES = test/test_builtin.c
test_sc_test_io_sink_SOURCES = test/test_io_sink.c
test_sc_test_keyvalue_SOURCES = test/test_keyvalue.c
test_sc_test_notify_SOURCES = test/test_notify.c
test_sc_test_node_comm_SOURCES = test/test_node_comm.c
## Reenable and properly verify pqueue when it is actually used
## test_sc_test_pqueue_SOURCES = test/test_pqueue.c
test_sc_test_reduce_SOURCES = test/test_reduce.c
test_sc_test_search_SOURCES = test/test_search.c
test_sc_test_sort_SOURCES = test/test_sort.c
test_sc_test_sortb_SOURCES = test/test_sortb.c
<<<<<<< HEAD
test_sc3_test_containers_SOURCES = test/test_containers.c
=======
test_sc_test_version_SOURCES = test/test_version.c
test_sc_test_helpers_SOURCES = test/test_helpers.c
>>>>>>> fe37e8f0

TESTS += $(sc_test_programs)

LINT_CSOURCES += \
        $(test_sc_test_allgather_SOURCES) \
        $(test_sc_test_arrays_SOURCES) \
        $(test_sc_test_builtin_SOURCES) \
        $(test_sc_test_io_sink_SOURCES) \
        $(test_sc_test_keyvalue_SOURCES) \
        $(test_sc_test_notify_SOURCES) \
        $(test_sc_test_pqueue_SOURCES) \
        $(test_sc_test_reduce_SOURCES) \
        $(test_sc_test_search_SOURCES) \
        $(test_sc_test_sort_SOURCES) \
        $(test_sc_test_sortb_SOURCES) \
<<<<<<< HEAD
        $(test_sc3_test_containers_SOURCES)
=======
        $(test_sc_test_version_SOURCES) \
        $(test_sc_test_helpers_SOURCES)
>>>>>>> fe37e8f0
<|MERGE_RESOLUTION|>--- conflicted
+++ resolved
@@ -15,13 +15,9 @@
         test/sc_test_search \
         test/sc_test_sort \
         test/sc_test_sortb \
-<<<<<<< HEAD
+        test/sc_test_version \
+        test/sc_test_helpers \
         test/sc3_test_containers
-=======
-        test/sc_test_version \
-        test/sc_test_helpers
-
->>>>>>> fe37e8f0
 ## Reenable and properly verify pqueue when it is actually used
 ##      test/sc_test_pqueue \
 
@@ -40,12 +36,9 @@
 test_sc_test_search_SOURCES = test/test_search.c
 test_sc_test_sort_SOURCES = test/test_sort.c
 test_sc_test_sortb_SOURCES = test/test_sortb.c
-<<<<<<< HEAD
-test_sc3_test_containers_SOURCES = test/test_containers.c
-=======
 test_sc_test_version_SOURCES = test/test_version.c
 test_sc_test_helpers_SOURCES = test/test_helpers.c
->>>>>>> fe37e8f0
+test_sc3_test_containers_SOURCES = test/test_containers.c
 
 TESTS += $(sc_test_programs)
 
@@ -61,9 +54,6 @@
         $(test_sc_test_search_SOURCES) \
         $(test_sc_test_sort_SOURCES) \
         $(test_sc_test_sortb_SOURCES) \
-<<<<<<< HEAD
-        $(test_sc3_test_containers_SOURCES)
-=======
         $(test_sc_test_version_SOURCES) \
-        $(test_sc_test_helpers_SOURCES)
->>>>>>> fe37e8f0
+        $(test_sc_test_helpers_SOURCES) \
+        $(test_sc3_test_containers_SOURCES)