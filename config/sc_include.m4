
dnl sc_include.m4 - general custom macros
dnl
dnl This file is part of the SC Library.
dnl The SC library provides support for parallel scientific applications.
dnl
dnl Copyright (C) 2008,2009 Carsten Burstedde, Lucas Wilcox.

dnl Documentation for macro names: brackets indicate optional arguments

dnl SC_VERSION(PREFIX)
dnl Expose major, minor, and point version numbers as CPP defines.
dnl Also creates a makefile variable PACKAGE_PREFIX with value PREFIX.
dnl
AC_DEFUN([SC_VERSION],
[
  AX_SPLIT_VERSION
  AC_DEFINE_UNQUOTED([VERSION_MAJOR],[$AX_MAJOR_VERSION],[Package major version])
  AC_DEFINE_UNQUOTED([VERSION_MINOR],[$AX_MINOR_VERSION],[Package minor version])
  AC_DEFINE_UNQUOTED([VERSION_POINT],[$AX_POINT_VERSION],[Package point version])
  AC_SUBST([PACKAGE_PREFIX], [$1])
])

dnl SC_ARG_ENABLE_PREFIX(NAME, COMMENT, TOKEN, PREFIX, HELPEXTRA)
dnl Check for --enable/disable-NAME using shell variable PREFIX_ENABLE_TOKEN
dnl If shell variable is set beforehand it overrides the option
<<<<<<< HEAD
dnl If enabled, define TOKEN to 1 and set conditional PREFIX_TOKEN
=======
dnl If enabled, define TOKEN to 1 and set conditional PREFIX_ENABLE_TOKEN
>>>>>>> d5778ebe
dnl Default is disabled
dnl
AC_DEFUN([SC_ARG_ENABLE_PREFIX],
[
<<<<<<< HEAD
AC_ARG_ENABLE([$1], [AS_HELP_STRING([--enable-$1], [$2])],, [enableval="no"])
if test -z "$$4_ENABLE_$3" ; then
  $4_ENABLE_$3="$enableval"
else
  echo "Option override $4_ENABLE_$3=$$4_ENABLE_$3"
fi
if test "$$4_ENABLE_$3" != "no" ; then
  AC_DEFINE([$3], 1, [$2])
=======
AC_ARG_ENABLE([$1],
              [AS_HELP_STRING([--enable-$1$5], [$2])],,
              [enableval=no])
if test "x$enableval" != xno ; then
  AC_DEFINE([$3], 1, [DEPRECATED (use $4_ENABLE_$3 instead)])
  AC_DEFINE([ENABLE_$3], 1, [$2])
>>>>>>> d5778ebe
fi
AM_CONDITIONAL([$4_ENABLE_$3], [test "x$enableval" != xno])
$4_ENABLE_$3="$enableval"
])
AC_DEFUN([SC_ARG_ENABLE],
         [SC_ARG_ENABLE_PREFIX([$1], [$2], [$3], [SC], [$4])])

dnl SC_ARG_DISABLE_PREFIX(NAME, COMMENT, TOKEN, PREFIX, HELPEXTRA)
dnl Check for --enable/disable-NAME using shell variable PREFIX_ENABLE_TOKEN
dnl If shell variable is set beforehand it overrides the option
<<<<<<< HEAD
dnl If enabled, define TOKEN to 1 and set conditional PREFIX_TOKEN
=======
dnl If enabled, define TOKEN to 1 and set conditional PREFIX_ENABLE_TOKEN
>>>>>>> d5778ebe
dnl Default is enabled
dnl
AC_DEFUN([SC_ARG_DISABLE_PREFIX],
[
<<<<<<< HEAD
AC_ARG_ENABLE([$1], [AS_HELP_STRING([--disable-$1], [$2])],, [enableval="yes"])
if test -z "$$4_ENABLE_$3" ; then
  $4_ENABLE_$3="$enableval"
else
  echo "Option override $4_ENABLE_$3=$$4_ENABLE_$3"
fi
if test "$$4_ENABLE_$3" != "no" ; then
  AC_DEFINE([$3], 1, [Undefine if: $2])
=======
AC_ARG_ENABLE([$1],
              [AS_HELP_STRING([--disable-$1$5], [$2])],,
              [enableval=yes])
if test "x$enableval" != xno ; then
  AC_DEFINE([$3], 1, [DEPRECATED (use $4_ENABLE_$3 instead)])
  AC_DEFINE([ENABLE_$3], 1, [Undefine if: $2])
>>>>>>> d5778ebe
fi
AM_CONDITIONAL([$4_ENABLE_$3], [test "x$enableval" != xno])
$4_ENABLE_$3="$enableval"
])
AC_DEFUN([SC_ARG_DISABLE],
         [SC_ARG_DISABLE_PREFIX([$1], [$2], [$3], [SC], [$4])])

dnl SC_ARG_WITH_PREFIX(NAME, COMMENT, TOKEN, PREFIX, HELPEXTRA)
dnl Check for --with/without-NAME using shell variable PREFIX_WITH_TOKEN
dnl If shell variable is set beforehand it overrides the option
<<<<<<< HEAD
dnl If with, define TOKEN to 1 and set conditional PREFIX_TOKEN
=======
dnl If with, define TOKEN to 1 and set conditional PREFIX_WITH_TOKEN
>>>>>>> d5778ebe
dnl Default is without
dnl
AC_DEFUN([SC_ARG_WITH_PREFIX],
[
<<<<<<< HEAD
AC_ARG_WITH([$1], [AS_HELP_STRING([--with-$1], [$2])],, [withval="no"])
if test -z "$$4_WITH_$3" ; then
  $4_WITH_$3="$withval"
else
  echo "Option override $4_WITH_$3=$$4_WITH_$3"
fi
if test "$$4_WITH_$3" != "no" ; then
  AC_DEFINE([$3], 1, [$2])
=======
AC_ARG_WITH([$1],
            [AS_HELP_STRING([--with-$1$5], [$2])],,
            [withval=no])
if test "x$withval" != xno ; then
  AC_DEFINE([$3], 1, [DEPRECATED (use $4_WITH_$3 instead)])
  AC_DEFINE([WITH_$3], 1, [$2])
>>>>>>> d5778ebe
fi
AM_CONDITIONAL([$4_WITH_$3], [test "x$withval" != xno])
$4_WITH_$3="$withval"
])
AC_DEFUN([SC_ARG_WITH],
         [SC_ARG_WITH_PREFIX([$1], [$2], [$3], [SC], [$4])])

dnl SC_ARG_WITHOUT_PREFIX(NAME, COMMENT, TOKEN, PREFIX, HELPEXTRA)
dnl Check for --with/without-NAME using shell variable PREFIX_WITH_TOKEN
dnl If shell variable is set beforehand it overrides the option
<<<<<<< HEAD
dnl If with, define TOKEN to 1 and set conditional PREFIX_TOKEN
=======
dnl If with, define TOKEN to 1 and set conditional PREFIX_WITH_TOKEN
>>>>>>> d5778ebe
dnl Default is with
dnl
AC_DEFUN([SC_ARG_WITHOUT_PREFIX],
[
<<<<<<< HEAD
AC_ARG_WITH([$1], [AS_HELP_STRING([--without-$1], [$2])],, [withval="yes"])
if test -z "$$4_WITH_$3" ; then
  $4_WITH_$3="$withval"
else
  echo "Option override $4_WITH_$3=$$4_WITH_$3"
fi
if test "$$4_WITH_$3" != "no" ; then
  AC_DEFINE([$3], 1, [Undefine if: $2])
=======
AC_ARG_WITH([$1],
            [AS_HELP_STRING([--without-$1$5], [$2])],,
            [withval=yes])
if test "x$withval" != xno ; then
  AC_DEFINE([$3], 1, [DEPRECATED (use $4_WITH_$3 instead)])
  AC_DEFINE([WITH_$3], 1, [Undefine if: $2])
>>>>>>> d5778ebe
fi
AM_CONDITIONAL([$4_WITH_$3], [test "x$withval" != xno])
$4_WITH_$3="$withval"
])
AC_DEFUN([SC_ARG_WITHOUT],
         [SC_ARG_WITHOUT_PREFIX([$1], [$2], [$3], [SC], [$4])])

<<<<<<< HEAD
dnl SC_ARG_WITH_YES_PREFIX(NAME, COMMENT, TOKEN, PREFIX)
dnl Check for --with/without-NAME using shell variable PREFIX_WITH_TOKEN
dnl If shell variable is set beforehand it overrides the option
dnl If with = yes, define TOKEN to 1 and set conditional PREFIX_TOKEN
dnl Default is no
=======
dnl SC_REQUIRE_LIB(LIBRARY LIST, FUNCTION)
dnl Check for FUNCTION in LIBRARY, exit with error if not found
>>>>>>> d5778ebe
dnl
AC_DEFUN([SC_REQUIRE_LIB],
    [AC_SEARCH_LIBS([$2], [$1],,
      [AC_MSG_ERROR([Could not find function $2 in $1])])])

dnl SC_CHECK_LIB(LIBRARY LIST, FUNCTION, TOKEN, PREFIX)
dnl Check for FUNCTION first as is, then in each of the libraries.
dnl Set shell variable PREFIX_HAVE_TOKEN to nonempty if found.
dnl Call AM_CONDITIONAL with PREFIX_HAVE_TOKEN.
dnl Call AC_DEFINE with HAVE_TOKEN if found.
AC_DEFUN([SC_CHECK_LIB], [
AC_SEARCH_LIBS([$2], [$1])
AM_CONDITIONAL([$4_HAVE_$3], [test "x$ac_cv_search_$2" != xno])
$4_HAVE_$3=
if test "x$ac_cv_search_$2" != xno ; then
AC_DEFINE([HAVE_$3], [1], [Have we found function $2.])
$4_HAVE_$3=yes
fi
])

dnl SC_REQUIRE_FUNCS(FUNCTION LIST)
dnl Check for all functions in FUNCTION LIST, exit with error if not found
dnl
AC_DEFUN([SC_REQUIRE_FUNCS],
[
<<<<<<< HEAD
AC_ARG_WITH([$1], [AS_HELP_STRING([--with-$1], [$2])],, [withval="no"])
if test -z "$$4_WITH_$3" ; then
  $4_WITH_$3="$withval"
else
  echo "Option override $4_WITH_$3=$$4_WITH_$3"
fi
if test "$$4_WITH_$3" = "yes" ; then
  AC_DEFINE([$3], 1, [$2])
=======
m4_foreach_w([sc_thefunc], [$1],
             [AC_CHECK_FUNC([sc_thefunc], ,
                            [AC_MSG_ERROR([\
Could not find function sc_thefunc])])])
])

dnl SC_DETERMINE_INSTALL(PREFIX)
dnl This function throws an error if the variable PREFIX_DIR does not exist.
dnl Looks for PREFIX_DIR/{include,lib,bin} to determine installation status.
dnl Set the shell variable PREFIX_INSTALL to "yes" or "no".
dnl
AC_DEFUN([SC_DETERMINE_INSTALL],
[
if test ! -d "$$1_DIR" ; then
  AC_MSG_ERROR([Directory "$$1_DIR" does not exist])
fi
if test -d "$$1_DIR/include" || test -d "$$1_DIR/lib" || \
   test -d "$$1_DIR/bin" || test -d "$$1_DIR/share/aclocal" ; then
  $1_INSTALL=yes
else
  $1_INSTALL=no
>>>>>>> d5778ebe
fi
])

<<<<<<< HEAD
dnl SC_ARG_WITHOUT_YES_PREFIX(NAME, COMMENT, TOKEN, PREFIX)
dnl Check for --with/without-NAME using shell variable PREFIX_WITH_TOKEN
dnl If shell variable is set beforehand it overrides the option
dnl If with = yes, define TOKEN to 1 and set conditional PREFIX_TOKEN
dnl Default is yes
=======
dnl SC_DETERMINE_INCLUDE_PATH(PREFIX, CPPFLAGS)
dnl This function expects the variable PREFIX_DIR to exist.
dnl Looks for PREFIX_DIR/include and then PREFIX_DIR/src.
dnl If neither is found, throws an error.
dnl Otherwise, set the shell variable PREFIX_CPPFLAGS to -I<dir> CPPFLAGS.
>>>>>>> d5778ebe
dnl
AC_DEFUN([SC_DETERMINE_INCLUDE_PATH],
[
<<<<<<< HEAD
AC_ARG_WITH([$1], [AS_HELP_STRING([--without-$1], [$2])],, [withval="yes"])
if test -z "$$4_WITH_$3" ; then
  $4_WITH_$3="$withval"
else
  echo "Option override $4_WITH_$3=$$4_WITH_$3"
fi
if test "$$4_WITH_$3" = "yes" ; then
  AC_DEFINE([$3], 1, [Undefine if: $2])
=======
$1_INC="$$1_DIR/include"
if test ! -d "$$1_INC" ; then
  $1_INC="$$1_DIR/src"
fi
if test ! -d "$$1_INC" ; then
  AC_MSG_ERROR([Include directories based on $$1_DIR not found])
>>>>>>> d5778ebe
fi
$1_CPPFLAGS="-I$$1_INC $2"
])

dnl SC_DETERMINE_LIBRARY_PATH(PREFIX, LIBS)
dnl This function expects the variable PREFIX_DIR to exist.
dnl Looks for PREFIX_DIR/lib and then PREFIX_DIR/src.
dnl If neither is found, throws an error.
dnl Otherwise, set the shell variable PREFIX_LDADD to -L<dir> LIBS.
dnl
AC_DEFUN([SC_DETERMINE_LIBRARY_PATH],
[
$1_LIB="$$1_DIR/lib"
if test ! -d "$$1_LIB" ; then
  $1_LIB="$$1_DIR/src"
fi
if test ! -d "$$1_LIB" ; then
  AC_MSG_ERROR([Library directories based on $$1_DIR not found])
fi
$1_LDADD="-L$$1_LIB $2"
])

dnl SC_DETERMINE_CONFIG_PATH(PREFIX)
dnl This function expects the variable PREFIX_DIR to exist.
dnl Looks for PREFIX_DIR/share/aclocal and then PREFIX_DIR/src.
dnl If neither is found, throws an error.
dnl Sets shell variables PREFIX_CONFIG and PREFIX_AMFLAGS.
dnl
AC_DEFUN([SC_DETERMINE_CONFIG_PATH],
[
$1_CONFIG="$$1_DIR/share/aclocal"
if test ! -d "$$1_CONFIG" ; then
  $1_CONFIG="$$1_DIR/config"
fi
if test ! -d "$$1_CONFIG" ; then
  AC_MSG_ERROR([Config directories based on $$1_DIR not found])
fi
$1_AMFLAGS="-I $$1_CONFIG"
])

dnl SC_CHECK_BLAS_LAPACK(PREFIX)
dnl This function uses the macros SC_BLAS and SC_LAPACK.
dnl It requires previous configure macros for F77 support,
dnl which are called by SC_MPI_CONFIG/SC_MPI_ENGAGE.
dnl
AC_DEFUN([SC_CHECK_BLAS_LAPACK],
[

dgemm=;AC_F77_FUNC(dgemm)
if test "x$dgemm" = xunknown ; then dgemm=dgemm_ ; fi

AC_MSG_NOTICE([Checking BLAS])
SC_BLAS([$1], [$dgemm],
        [AC_DEFINE([WITH_BLAS], 1, [Define to 1 if BLAS is used])],
        [AC_MSG_ERROR([[\
Cannot find BLAS library, specify a path using LIBS=-L<DIR> (ex.\
 LIBS=-L/usr/path/lib) or a specific library using BLAS_LIBS=DIR/LIB\
 (for example BLAS_LIBS=/usr/path/lib/libcxml.a)]])])

# at this point $sc_blas_ok is either of: yes disable
if test "x$sc_blas_ok" = xdisable ; then
        AC_MSG_NOTICE([Not using BLAS])
fi
AM_CONDITIONAL([$1_WITH_BLAS], [test "x$sc_blas_ok" = xyes])

dgecon=;AC_F77_FUNC(dgecon)
if test "x$dgecon" = xunknown ; then dgecon=dgecon_ ; fi

AC_MSG_NOTICE([Checking LAPACK])
SC_LAPACK([$1], [$dgecon],
          [AC_DEFINE([WITH_LAPACK], 1, [Define to 1 if LAPACK is used])],
          [AC_MSG_ERROR([[\
Cannot find LAPACK library, specify a path using LIBS=-L<DIR> (ex.\
 LIBS=-L/usr/path/lib) or a specific library using LAPACK_LIBS=DIR/LIB\
 (for example LAPACK_LIBS=/usr/path/lib/libcxml.a)]])])

# at this point $sc_lapack_ok is either of: yes disable
if test "x$sc_lapack_ok" = xdisable ; then
        AC_MSG_NOTICE([Not using LAPACK])
fi
AM_CONDITIONAL([$1_WITH_LAPACK], [test "x$sc_lapack_ok" = xyes])

# Append the necessary blas/lapack and fortran libraries to LIBS
LIBS="$LAPACK_LIBS $BLAS_LIBS $LIBS $LAPACK_FLIBS $BLAS_FLIBS"
])

dnl SC_CHECK_LIBRARIES(PREFIX)
dnl This macro bundles the checks for all libraries and link tests
dnl that are required by libsc.  It can be used by other packages that
dnl link to libsc to add appropriate options to LIBS.
dnl
AC_DEFUN([SC_CHECK_LIBRARIES],
[
SC_REQUIRE_LIB([m], [fabs])
SC_CHECK_LIB([z], [adler32_combine], [ZLIB], [$1])
SC_CHECK_LIB([lua52 lua5.2 lua51 lua5.1 lua lua5], [lua_createtable],
	     [LUA], [$1])
SC_CHECK_BLAS_LAPACK([$1])
SC_BUILTIN_ALL_PREFIX([$1])
SC_CHECK_PTHREAD([$1])
dnl SC_CUDA([$1])
])

dnl SC_AS_SUBPACKAGE(PREFIX)
dnl Call from a package that is using libsc as a subpackage.
dnl Sets PREFIX_DIST_DENY=yes if sc is make install'd.
dnl
AC_DEFUN([SC_AS_SUBPACKAGE],
         [SC_ME_AS_SUBPACKAGE([$1], [m4_tolower([$1])], [SC], [sc])])

dnl SC_FINAL_MESSAGES(PREFIX)
dnl This macro prints messages at the end of the configure run.
dnl
AC_DEFUN([SC_FINAL_MESSAGES],
[
if test "x$$1_HAVE_ZLIB" = x ; then
AC_MSG_NOTICE([- $1 -------------------------------------------------
We did not find a recent zlib containing the function adler32_combine.
This is OK if the following does not matter to you:
Calling any sc functions that rely on zlib will abort your program.
These functions include sc_array_checksum and sc_vtk_write_compressed.
You can fix this by compiling a working zlib and pointing LIBS to it.
])
fi
if test "x$$1_HAVE_LUA" = x ; then
AC_MSG_NOTICE([- $1 -------------------------------------------------
We did not find a recent lua containing the function lua_createtable.
This is OK if the following does not matter to you:
Including sc_lua.h in your code will abort the compilation.
You can fix this by compiling a working lua and pointing LIBS to it.
])
fi
])<|MERGE_RESOLUTION|>--- conflicted
+++ resolved
@@ -24,32 +24,17 @@
 dnl SC_ARG_ENABLE_PREFIX(NAME, COMMENT, TOKEN, PREFIX, HELPEXTRA)
 dnl Check for --enable/disable-NAME using shell variable PREFIX_ENABLE_TOKEN
 dnl If shell variable is set beforehand it overrides the option
-<<<<<<< HEAD
-dnl If enabled, define TOKEN to 1 and set conditional PREFIX_TOKEN
-=======
 dnl If enabled, define TOKEN to 1 and set conditional PREFIX_ENABLE_TOKEN
->>>>>>> d5778ebe
 dnl Default is disabled
 dnl
 AC_DEFUN([SC_ARG_ENABLE_PREFIX],
 [
-<<<<<<< HEAD
-AC_ARG_ENABLE([$1], [AS_HELP_STRING([--enable-$1], [$2])],, [enableval="no"])
-if test -z "$$4_ENABLE_$3" ; then
-  $4_ENABLE_$3="$enableval"
-else
-  echo "Option override $4_ENABLE_$3=$$4_ENABLE_$3"
-fi
-if test "$$4_ENABLE_$3" != "no" ; then
-  AC_DEFINE([$3], 1, [$2])
-=======
 AC_ARG_ENABLE([$1],
               [AS_HELP_STRING([--enable-$1$5], [$2])],,
               [enableval=no])
 if test "x$enableval" != xno ; then
   AC_DEFINE([$3], 1, [DEPRECATED (use $4_ENABLE_$3 instead)])
   AC_DEFINE([ENABLE_$3], 1, [$2])
->>>>>>> d5778ebe
 fi
 AM_CONDITIONAL([$4_ENABLE_$3], [test "x$enableval" != xno])
 $4_ENABLE_$3="$enableval"
@@ -60,32 +45,17 @@
 dnl SC_ARG_DISABLE_PREFIX(NAME, COMMENT, TOKEN, PREFIX, HELPEXTRA)
 dnl Check for --enable/disable-NAME using shell variable PREFIX_ENABLE_TOKEN
 dnl If shell variable is set beforehand it overrides the option
-<<<<<<< HEAD
-dnl If enabled, define TOKEN to 1 and set conditional PREFIX_TOKEN
-=======
 dnl If enabled, define TOKEN to 1 and set conditional PREFIX_ENABLE_TOKEN
->>>>>>> d5778ebe
 dnl Default is enabled
 dnl
 AC_DEFUN([SC_ARG_DISABLE_PREFIX],
 [
-<<<<<<< HEAD
-AC_ARG_ENABLE([$1], [AS_HELP_STRING([--disable-$1], [$2])],, [enableval="yes"])
-if test -z "$$4_ENABLE_$3" ; then
-  $4_ENABLE_$3="$enableval"
-else
-  echo "Option override $4_ENABLE_$3=$$4_ENABLE_$3"
-fi
-if test "$$4_ENABLE_$3" != "no" ; then
-  AC_DEFINE([$3], 1, [Undefine if: $2])
-=======
 AC_ARG_ENABLE([$1],
               [AS_HELP_STRING([--disable-$1$5], [$2])],,
               [enableval=yes])
 if test "x$enableval" != xno ; then
   AC_DEFINE([$3], 1, [DEPRECATED (use $4_ENABLE_$3 instead)])
   AC_DEFINE([ENABLE_$3], 1, [Undefine if: $2])
->>>>>>> d5778ebe
 fi
 AM_CONDITIONAL([$4_ENABLE_$3], [test "x$enableval" != xno])
 $4_ENABLE_$3="$enableval"
@@ -96,32 +66,17 @@
 dnl SC_ARG_WITH_PREFIX(NAME, COMMENT, TOKEN, PREFIX, HELPEXTRA)
 dnl Check for --with/without-NAME using shell variable PREFIX_WITH_TOKEN
 dnl If shell variable is set beforehand it overrides the option
-<<<<<<< HEAD
-dnl If with, define TOKEN to 1 and set conditional PREFIX_TOKEN
-=======
 dnl If with, define TOKEN to 1 and set conditional PREFIX_WITH_TOKEN
->>>>>>> d5778ebe
 dnl Default is without
 dnl
 AC_DEFUN([SC_ARG_WITH_PREFIX],
 [
-<<<<<<< HEAD
-AC_ARG_WITH([$1], [AS_HELP_STRING([--with-$1], [$2])],, [withval="no"])
-if test -z "$$4_WITH_$3" ; then
-  $4_WITH_$3="$withval"
-else
-  echo "Option override $4_WITH_$3=$$4_WITH_$3"
-fi
-if test "$$4_WITH_$3" != "no" ; then
-  AC_DEFINE([$3], 1, [$2])
-=======
 AC_ARG_WITH([$1],
             [AS_HELP_STRING([--with-$1$5], [$2])],,
             [withval=no])
 if test "x$withval" != xno ; then
   AC_DEFINE([$3], 1, [DEPRECATED (use $4_WITH_$3 instead)])
   AC_DEFINE([WITH_$3], 1, [$2])
->>>>>>> d5778ebe
 fi
 AM_CONDITIONAL([$4_WITH_$3], [test "x$withval" != xno])
 $4_WITH_$3="$withval"
@@ -132,32 +87,17 @@
 dnl SC_ARG_WITHOUT_PREFIX(NAME, COMMENT, TOKEN, PREFIX, HELPEXTRA)
 dnl Check for --with/without-NAME using shell variable PREFIX_WITH_TOKEN
 dnl If shell variable is set beforehand it overrides the option
-<<<<<<< HEAD
-dnl If with, define TOKEN to 1 and set conditional PREFIX_TOKEN
-=======
 dnl If with, define TOKEN to 1 and set conditional PREFIX_WITH_TOKEN
->>>>>>> d5778ebe
 dnl Default is with
 dnl
 AC_DEFUN([SC_ARG_WITHOUT_PREFIX],
 [
-<<<<<<< HEAD
-AC_ARG_WITH([$1], [AS_HELP_STRING([--without-$1], [$2])],, [withval="yes"])
-if test -z "$$4_WITH_$3" ; then
-  $4_WITH_$3="$withval"
-else
-  echo "Option override $4_WITH_$3=$$4_WITH_$3"
-fi
-if test "$$4_WITH_$3" != "no" ; then
-  AC_DEFINE([$3], 1, [Undefine if: $2])
-=======
 AC_ARG_WITH([$1],
             [AS_HELP_STRING([--without-$1$5], [$2])],,
             [withval=yes])
 if test "x$withval" != xno ; then
   AC_DEFINE([$3], 1, [DEPRECATED (use $4_WITH_$3 instead)])
   AC_DEFINE([WITH_$3], 1, [Undefine if: $2])
->>>>>>> d5778ebe
 fi
 AM_CONDITIONAL([$4_WITH_$3], [test "x$withval" != xno])
 $4_WITH_$3="$withval"
@@ -165,16 +105,8 @@
 AC_DEFUN([SC_ARG_WITHOUT],
          [SC_ARG_WITHOUT_PREFIX([$1], [$2], [$3], [SC], [$4])])
 
-<<<<<<< HEAD
-dnl SC_ARG_WITH_YES_PREFIX(NAME, COMMENT, TOKEN, PREFIX)
-dnl Check for --with/without-NAME using shell variable PREFIX_WITH_TOKEN
-dnl If shell variable is set beforehand it overrides the option
-dnl If with = yes, define TOKEN to 1 and set conditional PREFIX_TOKEN
-dnl Default is no
-=======
 dnl SC_REQUIRE_LIB(LIBRARY LIST, FUNCTION)
 dnl Check for FUNCTION in LIBRARY, exit with error if not found
->>>>>>> d5778ebe
 dnl
 AC_DEFUN([SC_REQUIRE_LIB],
     [AC_SEARCH_LIBS([$2], [$1],,
@@ -200,16 +132,6 @@
 dnl
 AC_DEFUN([SC_REQUIRE_FUNCS],
 [
-<<<<<<< HEAD
-AC_ARG_WITH([$1], [AS_HELP_STRING([--with-$1], [$2])],, [withval="no"])
-if test -z "$$4_WITH_$3" ; then
-  $4_WITH_$3="$withval"
-else
-  echo "Option override $4_WITH_$3=$$4_WITH_$3"
-fi
-if test "$$4_WITH_$3" = "yes" ; then
-  AC_DEFINE([$3], 1, [$2])
-=======
 m4_foreach_w([sc_thefunc], [$1],
              [AC_CHECK_FUNC([sc_thefunc], ,
                             [AC_MSG_ERROR([\
@@ -231,43 +153,23 @@
   $1_INSTALL=yes
 else
   $1_INSTALL=no
->>>>>>> d5778ebe
-fi
-])
-
-<<<<<<< HEAD
-dnl SC_ARG_WITHOUT_YES_PREFIX(NAME, COMMENT, TOKEN, PREFIX)
-dnl Check for --with/without-NAME using shell variable PREFIX_WITH_TOKEN
-dnl If shell variable is set beforehand it overrides the option
-dnl If with = yes, define TOKEN to 1 and set conditional PREFIX_TOKEN
-dnl Default is yes
-=======
+fi
+])
+
 dnl SC_DETERMINE_INCLUDE_PATH(PREFIX, CPPFLAGS)
 dnl This function expects the variable PREFIX_DIR to exist.
 dnl Looks for PREFIX_DIR/include and then PREFIX_DIR/src.
 dnl If neither is found, throws an error.
 dnl Otherwise, set the shell variable PREFIX_CPPFLAGS to -I<dir> CPPFLAGS.
->>>>>>> d5778ebe
 dnl
 AC_DEFUN([SC_DETERMINE_INCLUDE_PATH],
 [
-<<<<<<< HEAD
-AC_ARG_WITH([$1], [AS_HELP_STRING([--without-$1], [$2])],, [withval="yes"])
-if test -z "$$4_WITH_$3" ; then
-  $4_WITH_$3="$withval"
-else
-  echo "Option override $4_WITH_$3=$$4_WITH_$3"
-fi
-if test "$$4_WITH_$3" = "yes" ; then
-  AC_DEFINE([$3], 1, [Undefine if: $2])
-=======
 $1_INC="$$1_DIR/include"
 if test ! -d "$$1_INC" ; then
   $1_INC="$$1_DIR/src"
 fi
 if test ! -d "$$1_INC" ; then
   AC_MSG_ERROR([Include directories based on $$1_DIR not found])
->>>>>>> d5778ebe
 fi
 $1_CPPFLAGS="-I$$1_INC $2"
 ])
