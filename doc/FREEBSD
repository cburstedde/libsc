<<<<<<< HEAD
Copyright <YEAR> <COPYRIGHT HOLDER>
=======
Copyright (c) <YEAR> <OWNER>
>>>>>>> 30f0eff9

Redistribution and use in source and binary forms, with or without
modification, are permitted provided that the following conditions are met:

1. Redistributions of source code must retain the above copyright notice, this
list of conditions and the following disclaimer.

2. Redistributions in binary form must reproduce the above copyright notice,
this list of conditions and the following disclaimer in the documentation
and/or other materials provided with the distribution.

THIS SOFTWARE IS PROVIDED BY THE COPYRIGHT HOLDERS AND CONTRIBUTORS "AS IS" AND
ANY EXPRESS OR IMPLIED WARRANTIES, INCLUDING, BUT NOT LIMITED TO, THE IMPLIED
WARRANTIES OF MERCHANTABILITY AND FITNESS FOR A PARTICULAR PURPOSE ARE
DISCLAIMED. IN NO EVENT SHALL THE COPYRIGHT HOLDER OR CONTRIBUTORS BE LIABLE
FOR ANY DIRECT, INDIRECT, INCIDENTAL, SPECIAL, EXEMPLARY, OR CONSEQUENTIAL
DAMAGES (INCLUDING, BUT NOT LIMITED TO, PROCUREMENT OF SUBSTITUTE GOODS OR
SERVICES; LOSS OF USE, DATA, OR PROFITS; OR BUSINESS INTERRUPTION) HOWEVER
CAUSED AND ON ANY THEORY OF LIABILITY, WHETHER IN CONTRACT, STRICT LIABILITY,
OR TORT (INCLUDING NEGLIGENCE OR OTHERWISE) ARISING IN ANY WAY OUT OF THE USE
OF THIS SOFTWARE, EVEN IF ADVISED OF THE POSSIBILITY OF SUCH DAMAGE.<|MERGE_RESOLUTION|>--- conflicted
+++ resolved
@@ -1,8 +1,4 @@
-<<<<<<< HEAD
-Copyright <YEAR> <COPYRIGHT HOLDER>
-=======
 Copyright (c) <YEAR> <OWNER>
->>>>>>> 30f0eff9
 
 Redistribution and use in source and binary forms, with or without
 modification, are permitted provided that the following conditions are met:
