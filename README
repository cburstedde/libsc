--- conflicted
+++ resolved
@@ -19,43 +19,28 @@
 Please see the `CONTRIBUTING` file and
 our [coding standards](doc/coding_standards.txt) for details.
 
-<<<<<<< HEAD
-## Building libsc
-
-The build instructions for p4est also apply to standalone builds of libsc.
-=======
 ## Building `libsc`
 
 The build instructions for `p4est` also apply to standalone builds of `libsc`.
->>>>>>> 2da754ed
 
 ### Autotools
 
 The `autoconf`/`automake`/`libtool` build chain is fully supported.
 
-<<<<<<< HEAD
-In a fresh checkout, you may run ./bootstrap to create the `configure` script.
-This is *not* required for unpacked tar archives, or after pulling fresh code.
-=======
 In a fresh checkout, you may run `./bootstrap` to create the `configure`
 script.  This is *not* required for unpacked `tar` archives, or after pulling
 fresh code.
->>>>>>> 2da754ed
 
 We recommend running `configure` with a relative path from an empty build
 directory.  Try
 
-<<<<<<< HEAD
-    sh configure --help
-=======
     configure --help
->>>>>>> 2da754ed
 
 for options and switches.  For development with MPI:
 
     cd empty/build/directory
-<<<<<<< HEAD
-    sh ../relative/path/to/configure --enable-mpi --enable-debug CFLAGS="-O0 -g"
+    ../relative/path/to/configure --enable-mpi --enable-debug \
+        CFLAGS="-O0 -g -Wall -Wextra -Wno-unused-parameter"
     make -j8 V=0
 
 The `V=0` environment variable significantly unclutters console output.
@@ -98,11 +83,4 @@
 
 * GCC or Clang (Linux, MacOS, Windows)
 * Intel `icc` (Linux, MacOS)
-* Intel NextGen LLVM `icx` (Linux, MacOS, Windows). Windows `icx` requires CMake >= 3.20
-=======
-    ../relative/path/to/configure --enable-mpi --enable-debug \
-        CFLAGS="-O0 -g -Wall -Wextra -Wno-unused-parameter"
-    make -j8 V=0
-
-The `V=0` environment variable significantly unclutters console output.
->>>>>>> 2da754ed
+* Intel NextGen LLVM `icx` (Linux, MacOS, Windows). Windows `icx` requires CMake >= 3.20