# The SC Library

This is the `README` file for `libsc`.

The SC Library provides support for parallel scientific applications.

Copyright (C) 2010 The University of Texas System  
Additional copyright (C) 2011 individual authors

`libsc` is written by Carsten Burstedde, Lucas C. Wilcox, Tobin Isaac, and
others.  `libsc` is free software released under the GNU Lesser General
Public Licence version 2.1 (or, at your option, any later version).

The official web page for source code and documentation is
[p4est.org](https://www.p4est.org/).
Please send bug reports and ideas for contribution to `p4est@ins.uni-bonn.de`.
You are also welcome to post issues on
[github](https://www.github.com/cburstedde/libsc.git).
Please see the `CONTRIBUTING` file and
our [coding standards](doc/coding_standards.txt) for details.

## Building `libsc`

The build instructions for `p4est` also apply to standalone builds of `libsc`.

### Autotools

The autotools build chain is fully supported.

In a fresh checkout, you may run `./bootstrap` to create the `configure`
script.  Calling `make` will regenerate the tools configuration as needed.
Only in rare cases `./bootstrap` will have to be run again.  The script depends
on existing `autoconf`, `automake`, `libtool` and `pkg-config` tools.

Calling `bootstrap` is *not* required for unpacked `tar` archives, or after
pulling fresh code.

We recommend running `configure` with a relative path from an empty build
directory.  Try

    configure --help

for options and switches.  For development with MPI:

    cd empty/build/directory
    ../relative/path/to/configure --enable-mpi --enable-debug \
        CFLAGS="-O0 -g -Wall -Wextra -Wno-unused-parameter"
    make -j8 V=0

<<<<<<< HEAD
The `V=0` environment variable significantly unclutters console output.

To run tests in parallel, run

    make -j check V=0

and to make a distribution tar archive

    git describe --dirty --tags
    make -j8 distcheck V=0

So far, we have not made `V=0` the default.

### CMake

For faster builds that work on Windows as well as MacOS and Linux, and
that are easily usable from other CMake projects, libsc can be built directly,
or used via FetchContent or ExternalProject from other CMake projects.

MPI and OpenMP are enabled by default, and the default build configuration is Release:

    cmake -B build
    cmake --build build --parallel

To disable MPI:

    cmake -B build -Dmpi=no

To disable OpenMP:

    cmake -B build -Dopenmp=no

To compile with debug options:

    cmake -B build -DCMAKE_BUILD_TYPE=Debug

Optionally, run self-tests:

    cd build
    ctest

Optionally, install `libsc` like:

    cmake -B build -DCMAKE_INSTALL_PREFIX=~/local
    cmake --install build

The optional examples can be built and tested like:

    cd example
    cmake -B build
    cmake --build build
    cd build
    ctest

Here are a few compilers known to work with `libsc` via CMake:

* GCC or Clang (Linux, MacOS, Windows)
* Intel Classic `icc` (Linux, MacOS)
* Intel NextGen LLVM `icx` (Linux, MacOS, Windows).

#### Distribution packages

For developers, source and binary distribution packages are generated
after building `libsc` by:

    cpack --config build/CPackSourceConfig.cmake
    cpack --config build/CPackConfig.cmake

which creates files:

 * `build/package/SC-<version>-Source.zip` containing source code
 * `build/package/SC-<version>-<platform>.zip` containing binary libraries and
    executables suitable for computers of same operating system and compatible
    CPU arch
=======
To run tests in parallel, run

    make -j2 check V=0

and to pack a distribution tarball, call `bootstrap` and

    mkdir -p build && cd build && ../configure
    make -j3 distcheck V=0

The `V=0` environment variable significantly unclutters console output.
So far, we have not made `V=0` the default.
>>>>>>> 39d8fa0a
<|MERGE_RESOLUTION|>--- conflicted
+++ resolved
@@ -47,18 +47,16 @@
         CFLAGS="-O0 -g -Wall -Wextra -Wno-unused-parameter"
     make -j8 V=0
 
-<<<<<<< HEAD
-The `V=0` environment variable significantly unclutters console output.
-
 To run tests in parallel, run
 
-    make -j check V=0
+    make -j2 check V=0
 
-and to make a distribution tar archive
+and to pack a distribution tarball, call `bootstrap` and
 
-    git describe --dirty --tags
-    make -j8 distcheck V=0
+    mkdir -p build && cd build && ../configure
+    make -j3 distcheck V=0
 
+The `V=0` environment variable significantly unclutters console output.
 So far, we have not made `V=0` the default.
 
 ### CMake
@@ -121,17 +119,4 @@
  * `build/package/SC-<version>-Source.zip` containing source code
  * `build/package/SC-<version>-<platform>.zip` containing binary libraries and
     executables suitable for computers of same operating system and compatible
-    CPU arch
-=======
-To run tests in parallel, run
-
-    make -j2 check V=0
-
-and to pack a distribution tarball, call `bootstrap` and
-
-    mkdir -p build && cd build && ../configure
-    make -j3 distcheck V=0
-
-The `V=0` environment variable significantly unclutters console output.
-So far, we have not made `V=0` the default.
->>>>>>> 39d8fa0a
+    CPU arch