--- conflicted
+++ resolved
@@ -26,22 +26,6 @@
 #include <sc_camera.h>
 #include <sc_random.h>
 
-<<<<<<< HEAD
-static void print_vec(sc_camera_coords_t *vec, size_t d)
-{
-  size_t i;
-
-  for (i = 0; i < d; ++i)
-  {
-    printf("%lf ", vec[i]);
-  }
-  printf("\n");
-=======
-static void print_vec3(const char *label, sc_camera_vec3_t vec)
-{
-  SC_STATISTICSF("%s %lf %lf %lf\n", label, vec[0], vec[1], vec[2]);
->>>>>>> daa24fe3
-}
 
 int
 main(int argc, char **argv)
@@ -58,19 +42,14 @@
   sc_camera_vec3_t center = {0.0, 0.0, 0.0};
   sc_camera_vec3_t up = {0.0, 1.0, 0.0};
 
-<<<<<<< HEAD
-  points_world = sc_array_new_count(sizeof(sc_camera_vec3_t), num_points);
-  points_camera = sc_array_new_count(sizeof(sc_camera_vec3_t), num_points);
-  points_clipping = sc_array_new_count(sizeof(sc_camera_vec4_t), num_points);
-=======
   mpiret = sc_MPI_Init (&argc, &argv);
   SC_CHECK_MPI (mpiret);
 
   sc_init (sc_MPI_COMM_WORLD, 0, 1, NULL, SC_LP_DEFAULT);
 
-  points_in = sc_array_new_count(sizeof(sc_camera_coords_t) * 3, num_points);
-  points_out = sc_array_new_count(sizeof(sc_camera_coords_t) * 3, num_points);
->>>>>>> daa24fe3
+  points_world = sc_array_new_count(sizeof(sc_camera_vec3_t), num_points);
+  points_camera = sc_array_new_count(sizeof(sc_camera_vec3_t), num_points);
+  points_clipping = sc_array_new_count(sizeof(sc_camera_vec4_t), num_points);
 
   camera = sc_camera_new();
   sc_camera_look_at(camera, eye, center, up);
@@ -101,22 +80,14 @@
 
   for (i = 0; i < num_points; ++i)
   {
-<<<<<<< HEAD
     p = (sc_camera_coords_t *) sc_array_index(points_world, i);
-    printf("World: ");
-    print_vec(p, 3);
+    SC_INFOF("World : %lf %lf %lf\n", p[0], p[1], p[2]);
+
     p = (sc_camera_coords_t *) sc_array_index(points_camera, i);
-    printf("Camera: ");
-    print_vec(p, 3);
+    SC_INFOF("Camera : %lf %lf %lf\n", p[0], p[1], p[2]);
+
     p = (sc_camera_coords_t *) sc_array_index(points_clipping, i);
-    printf("Clipping: ");
-    print_vec(p, 4);
-=======
-    p_in = (sc_camera_coords_t *) sc_array_index(points_in, i);
-    print_vec3("IN : ", p_in);
-    p_out = (sc_camera_coords_t *) sc_array_index(points_out, i);
-    print_vec3("OUT :", p_out);
->>>>>>> daa24fe3
+    SC_INFOF("Clipping : %lf %lf %lf %lf\n", p[0], p[1], p[2], p[4]);
   }
 
   sc_camera_destroy(camera);
